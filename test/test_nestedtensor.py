--- conflicted
+++ resolved
@@ -932,6 +932,140 @@
 
     # cannot test torch.float16 because: RuntimeError: "bmm" not implemented for 'Half'
     @dtypes(torch.float, torch.double)
+    def test_matmul(self, device, dtype):
+        # error case: one is nested but the other is not
+        nt = torch.nested.nested_tensor([torch.randn(2), torch.randn(3)], device=device, dtype=dtype)
+        t = torch.randn(4, device=device, dtype=dtype)
+        self.assertRaisesRegex(
+            RuntimeError,
+            "Expected both to be nested, but got a nested self and non-nested other",
+            lambda: torch.matmul(nt, t)
+        )
+        self.assertRaisesRegex(
+            RuntimeError,
+            "Expected both to be nested, but got a non-nested self and nested other",
+            lambda: torch.matmul(t, nt)
+        )
+        # error case: not 3+D tensors
+        nt0 = torch.nested.nested_tensor([], device=device, dtype=dtype)
+        nt1 = torch.nested.nested_tensor([torch.randn(2), torch.randn(3)], device=device, dtype=dtype)
+        nt2 = torch.nested.nested_tensor([torch.randn((2, 4)), torch.randn((3, 4))], device=device, dtype=dtype)
+        self.assertRaisesRegex(
+            RuntimeError,
+            r"matmul: For nested tensors, only inputs with >= 3 dims are currently supported. 1st input has rank: [0-9]+",
+            lambda: torch.matmul(nt0, nt0)
+        )
+        self.assertRaisesRegex(
+            RuntimeError,
+            r"matmul: For nested tensors, only inputs with >= 3 dims are currently supported. 1st input has rank: [0-9]+",
+            lambda: torch.matmul(nt0, nt1)
+        )
+        self.assertRaisesRegex(
+            RuntimeError,
+            r"matmul: For nested tensors, only inputs with >= 3 dims are currently supported. 1st input has rank: [0-9]+",
+            lambda: torch.matmul(nt0, nt2)
+        )
+        self.assertRaisesRegex(
+            RuntimeError,
+            r"matmul: For nested tensors, only inputs with >= 3 dims are currently supported. 1st input has rank: [0-9]+",
+            lambda: torch.matmul(nt1, nt0)
+        )
+        self.assertRaisesRegex(
+            RuntimeError,
+            r"matmul: For nested tensors, only inputs with >= 3 dims are currently supported. 1st input has rank: [0-9]+",
+            lambda: torch.matmul(nt1, nt1)
+        )
+        self.assertRaisesRegex(
+            RuntimeError,
+            r"matmul: For nested tensors, only inputs with >= 3 dims are currently supported. 1st input has rank: [0-9]+",
+            lambda: torch.matmul(nt1, nt2)
+        )
+        self.assertRaisesRegex(
+            RuntimeError,
+            r"matmul: For nested tensors, only inputs with >= 3 dims are currently supported. 2nd input has rank: [0-9]+",
+            lambda: torch.matmul(nt2, nt0)
+        )
+        self.assertRaisesRegex(
+            RuntimeError,
+            r"matmul: For nested tensors, only inputs with >= 3 dims are currently supported. 2nd input has rank: [0-9]+",
+            lambda: torch.matmul(nt2, nt1)
+        )
+        # error case: incompatible batch size
+        nt0 = torch.nested.nested_tensor([torch.randn((2, 4)), torch.randn((3, 4))], device=device, dtype=dtype)
+        nt1 = torch.nested.nested_tensor([torch.randn((4, 6)),
+                                          torch.randn((4, 5)),
+                                          torch.randn((4, 7))],
+                                         device=device, dtype=dtype)
+        self.assertRaisesRegex(
+            RuntimeError,
+            r"matmul: Expected size for the 1st dimension of 2nd input tensor to be: [0-9]+ but got: [0-9]+.",
+            lambda: torch.matmul(nt0, nt1)
+        )
+        self.assertRaisesRegex(
+            RuntimeError,
+            r"matmul: Expected size for the 1st dimension of 2nd input tensor to be: [0-9]+ but got: [0-9]+.",
+            lambda: torch.matmul(nt1, nt0)
+        )
+        # error case: incompatible (wrong) batch sizes that shouldn't even broadcast?
+        nt0 = torch.nested.nested_tensor([torch.randn((2, 2, 4)),
+                                          torch.randn((2, 3, 4))],
+                                         device=device, dtype=dtype)
+        nt1 = torch.nested.nested_tensor([torch.randn((3, 4, 6)),
+                                          torch.randn((3, 4, 5))],
+                                         device=device, dtype=dtype)
+        self.assertRaisesRegex(
+            RuntimeError,
+            "matmul(): For nested tensors, batch dimensions must have the same sizes,",
+            lambda: torch.matmul(nt0, nt1)
+        )
+        # error case: incompatible batch sizes that should technically broadcast
+        nt0 = torch.nested.nested_tensor([torch.randn((2, 2, 4)),
+                                          torch.randn((1, 3, 4))],
+                                         device=device, dtype=dtype)
+        nt1 = torch.nested.nested_tensor([torch.randn((1, 4, 6)),
+                                          torch.randn((3, 4, 5))],
+                                         device=device, dtype=dtype)
+        self.assertRaisesRegex(
+            RuntimeError,
+            "matmul(): For nested tensors, batch dimensions must have the same sizes,",
+            lambda: torch.matmul(nt0, nt1)
+        )
+        # error case: underlying matrices cannot be multiplied
+        nt0 = torch.nested.nested_tensor([torch.randn((2, 4)), torch.randn((3, 4))], device=device, dtype=dtype)
+        self.assertRaisesRegex(
+            RuntimeError,
+            "matmul(): Nested tensors cannot be matrix multiplied",
+            lambda: torch.matmul(nt0, nt0)
+        )
+        # normal nested tensor: 3D
+        nt0 = torch.nested.nested_tensor([torch.randn((2, 4)), torch.randn((3, 7))], device=device, dtype=dtype)
+        nt1 = torch.nested.nested_tensor([torch.randn((4, 6)), torch.randn((7, 5))], device=device, dtype=dtype)
+        actual = torch.nested.to_padded_tensor(torch.matmul(nt0, nt1), 0.0)
+        expect = torch.matmul(torch.nested.to_padded_tensor(nt0, 0.0), torch.nested.to_padded_tensor(nt1, 0.0))
+        self.assertEqual(actual, expect)
+        # normal nested tensor: 4D (with testing for batch_size=1)
+        nt0 = torch.nested.nested_tensor([torch.randn((1, 2, 4)),
+                                          torch.randn((8, 3, 7))],
+                                         device=device, dtype=dtype)
+        nt1 = torch.nested.nested_tensor([torch.randn((1, 4, 6)),
+                                          torch.randn((8, 7, 5))],
+                                         device=device, dtype=dtype)
+        actual = torch.nested.to_padded_tensor(torch.matmul(nt0, nt1), 0.0)
+        expect = torch.matmul(torch.nested.to_padded_tensor(nt0, 0.0), torch.nested.to_padded_tensor(nt1, 0.0))
+        self.assertEqual(actual, expect)
+        # normal nested tensor: 5D
+        nt0 = torch.nested.nested_tensor([torch.randn((8, 9, 2, 4)),
+                                          torch.randn((8, 9, 3, 7))],
+                                         device=device, dtype=dtype)
+        nt1 = torch.nested.nested_tensor([torch.randn((8, 9, 4, 6)),
+                                          torch.randn((8, 9, 7, 5))],
+                                         device=device, dtype=dtype)
+        actual = torch.nested.to_padded_tensor(torch.matmul(nt0, nt1), 0.0)
+        expect = torch.matmul(torch.nested.to_padded_tensor(nt0, 0.0), torch.nested.to_padded_tensor(nt1, 0.0))
+        self.assertEqual(actual, expect)
+
+    # cannot test torch.float16 because: RuntimeError: "bmm" not implemented for 'Half'
+    @dtypes(torch.float, torch.double)
     def test_matmul_noncontiguous(self, device, dtype):
         nt0_contiguous, nt0_noncontiguous = random_nt_noncontiguous_pair((2, 3), device, dtype)
         nt1_contiguous, nt1_noncontiguous = random_nt_noncontiguous_pair((6, 7), device, dtype)
@@ -1139,11 +1273,7 @@
         # normal case
         x0 = torch.randn((2, 20), device=device, dtype=dtype)
         x1 = torch.randn((3, 20), device=device, dtype=dtype)
-<<<<<<< HEAD
         nt = torch.nested.nested_tensor([x0, x1])
-=======
-        nt = torch.nested_tensor([x0, x1])
->>>>>>> 93ccc321
         pt = torch.nested.to_padded_tensor(nt, 0.0)
         self.assertRaisesRegex(
             RuntimeError,
