--- conflicted
+++ resolved
@@ -44,11 +44,7 @@
         if t.elem == BaseType(BaseTy.Tensor):
             return NamedCType(binds, ConstRefCType(BaseCType(iTensorListRefT)))
         elif t.elem == OptionalType(BaseType(BaseTy.Tensor)):
-<<<<<<< HEAD
-            return NamedCType(binds, ConstRefCType(BaseCType(iOptTensorRefListT)))
-=======
-            return NamedCType(binds, BaseCType(iOptTensorListRefT))
->>>>>>> 81ef7525
+            return NamedCType(binds, ConstRefCType(BaseCType(iOptTensorListRefT)))
         # TODO: delete these special cases; see tools.codegen.api.cpp--these
         # must be changed in tandem, but there are problems; see
         # https://github.com/pytorch/pytorch/pull/51485
