# See README.md in this directory for more guidance

# *********NB: _cast_* operators are DEPRECATED and will be removed
# eventually. These were previously used before TorchScript IR supported
# representing ScalarType's. They are now superseded by usage of
# `aten::to()`. The ops remain here for backward compatibility purposes.

# DEPRECATED. DO NOT USE
- func: _cast_Byte(Tensor self, bool non_blocking=False) -> Tensor
  variants: function

# DEPRECATED. DO NOT USE
- func: _cast_Char(Tensor self, bool non_blocking=False) -> Tensor
  variants: function

# DEPRECATED. DO NOT USE
- func: _cast_Double(Tensor self, bool non_blocking=False) -> Tensor
  variants: function

# DEPRECATED. DO NOT USE
- func: _cast_Float(Tensor self, bool non_blocking=False) -> Tensor
  variants: function

# DEPRECATED. DO NOT USE
- func: _cast_Int(Tensor self, bool non_blocking=False) -> Tensor
  variants: function

# DEPRECATED. DO NOT USE
- func: _cast_Long(Tensor self, bool non_blocking=False) -> Tensor
  variants: function

# DEPRECATED. DO NOT USE
- func: _cast_Short(Tensor self, bool non_blocking=False) -> Tensor
  variants: function

# DEPRECATED. DO NOT USE
- func: _cast_Half(Tensor self, bool non_blocking=False) -> Tensor
  variants: function

# Computes the gradient of current tensor w.r.t. graph leaves.
- func: _backward(Tensor self, Tensor[] inputs, Tensor? gradient=None, bool? retain_graph=None, bool create_graph=False) -> ()
  use_c10_dispatcher: hacky_wrapper_for_legacy_signatures
  manual_kernel_registration: True
  variants: method

# DEPRECATED. Sets the tensor data held by this `Variable` to be the same as
# `new_data`.  It requires that `new_data` and `Variable` have compatible tensor
# type, by checking `_has_compatible_shallow_copy_type(this, new_data)`.
#
# This function is deprecated because it doesn't really make sense in a world
# where Variables *are* Tensors (as opposed to them containing tensors, which
# is what the previous interpretation was.)
- func: set_data(Tensor(a!) self, Tensor new_data) -> ()
  manual_kernel_registration: True
  variants: method

- func: data(Tensor self) -> Tensor
  manual_kernel_registration: True
  variants: method

# True if this `Variable` is a leaf and thus does not have a `grad_fn`.
- func: is_leaf(Tensor self) -> bool
  manual_kernel_registration: True
  variants: method

# Returns the output index of this variable from the forward operation that
# produced it.  Conversely, it returns the input index of the gradient `Node` to
# which this `Variable` is connected (because in the gradient computation,
# inputs and outputs switch meaning).  For example:
#
#   y0, y1, y2 = f(x)
#   assert y0.output_nr == 0
#   assert y1.output_nr == 1
#   assert y2.output_nr == 2
#
- func: output_nr(Tensor self) -> int
  manual_kernel_registration: True
  variants: method

- func: _version(Tensor self) -> int
  manual_kernel_registration: True
  variants: method

- func: requires_grad_(Tensor(a!) self, bool requires_grad=True) -> Tensor(a!)
  manual_kernel_registration: True
  variants: method

# Enables .grad attribute for non-leaf Tensors.
- func: retain_grad(Tensor(a!) self) -> ()
  manual_kernel_registration: True
  variants: method

- func: _fw_primal(Tensor(a) self, int level) -> Tensor(a)
  use_c10_dispatcher: full
  variants: method
  dispatch:
    DefaultBackend: _fw_primal

- func: make_dual(Tensor(a) primal, Tensor tangent, int level) -> Tensor(a)
  use_c10_dispatcher: full
  variants: function

- func: unpack_dual(Tensor(a) dual, int level) -> (Tensor(a) primal, Tensor tangent)
  use_c10_dispatcher: full
  variants: function

- func: rename_(Tensor(a!) self, Dimname[]? names) -> Tensor(a!)
  variants: method

- func: rename(Tensor(a) self, Dimname[]? names) -> Tensor(a)
  variants: method

- func: align_to(Tensor(a) self, Dimname[] names) -> Tensor(a)
  variants: method

- func: align_to.ellipsis_idx(Tensor(a) self, Dimname[] order, int ellipsis_idx) -> Tensor(a)
  variants: method

- func: align_as(Tensor self, Tensor other) -> Tensor
  variants: method

- func: align_tensors(Tensor[] tensors) -> Tensor[]

- func: refine_names(Tensor(a) self, Dimname[] names) -> Tensor(a)
  variants: method

- func: _use_cudnn_ctc_loss(Tensor log_probs, Tensor targets, int[] input_lengths, int[] target_lengths, int blank) -> bool
  dispatch:
    CUDA: _use_cudnn_ctc_loss

- func: _cudnn_ctc_loss(Tensor log_probs, Tensor targets, int[] input_lengths, int[] target_lengths, int blank, bool deterministic, bool zero_infinity) -> (Tensor, Tensor)
  dispatch:
    CUDA: _cudnn_ctc_loss

- func: _use_cudnn_rnn_flatten_weight() -> bool

- func: _cudnn_rnn_flatten_weight(Tensor[] weight_arr, int weight_stride0, int input_size, int mode, int hidden_size, int proj_size, int num_layers, bool batch_first, bool bidirectional) -> Tensor
  dispatch:
    CUDA: _cudnn_rnn_flatten_weight

- func: _cudnn_rnn(Tensor input, Tensor[] weight, int weight_stride0, Tensor? weight_buf, Tensor hx, Tensor? cx, int mode, int hidden_size, int proj_size, int num_layers, bool batch_first, float dropout, bool train, bool bidirectional, int[] batch_sizes, Tensor? dropout_state) -> (Tensor, Tensor, Tensor, Tensor, Tensor)
  use_c10_dispatcher: hacky_wrapper_for_legacy_signatures
  dispatch:
    CUDA: _cudnn_rnn

- func: _cudnn_rnn_backward(Tensor input, Tensor[] weight, int weight_stride0, Tensor weight_buf, Tensor hx, Tensor? cx, Tensor output, Tensor? grad_output, Tensor? grad_hy, Tensor? grad_cy, int mode, int hidden_size, int proj_size, int num_layers, bool batch_first, float dropout, bool train, bool bidirectional, int[] batch_sizes, Tensor? dropout_state, Tensor reserve, bool[4] output_mask) -> (Tensor, Tensor, Tensor, Tensor[])
  use_c10_dispatcher: hacky_wrapper_for_legacy_signatures
  dispatch:
    CUDA: _cudnn_rnn_backward

- func: _cudnn_init_dropout_state(float dropout, bool train, int dropout_seed, *, ScalarType? dtype=None, Layout? layout=None, Device? device=None, bool? pin_memory=False) -> Tensor
  use_c10_dispatcher: hacky_wrapper_for_legacy_signatures
  dispatch:
    CUDA: _cudnn_init_dropout_state

- func: _debug_has_internal_overlap(Tensor self) -> int
  variants: function

- func: _fused_dropout(Tensor self, float p, Generator? generator=None) -> (Tensor, Tensor)
  variants: function
  dispatch:
    CUDA: fused_dropout_cuda

- func: _masked_scale(Tensor self, Tensor mask, float scale) -> Tensor
  variants: function
  dispatch:
    CUDA: masked_scale_cuda

- func: _sobol_engine_draw(Tensor quasi, int n, Tensor sobolstate, int dimension, int num_generated, ScalarType? dtype) -> (Tensor, Tensor)

- func: _sobol_engine_ff_(Tensor(a!) self, int n, Tensor sobolstate, int dimension, int num_generated) -> Tensor(a!)

- func: _sobol_engine_scramble_(Tensor(a!) self, Tensor ltm, int dimension) -> Tensor(a!)

- func: _sobol_engine_initialize_state_(Tensor(a!) self, int dimension) -> Tensor(a!)

- func: _reshape_from_tensor(Tensor self, Tensor shape) -> Tensor

- func: _shape_as_tensor(Tensor self) -> Tensor

- func: dropout(Tensor input, float p, bool train) -> Tensor

- func: dropout_(Tensor(a!) self, float p, bool train) -> Tensor(a!)

- func: feature_dropout(Tensor input, float p, bool train) -> Tensor

- func: feature_dropout_(Tensor(a!) self, float p, bool train) -> Tensor(a!)

- func: alpha_dropout(Tensor input, float p, bool train) -> Tensor

- func: alpha_dropout_(Tensor(a!) self, float p, bool train) -> Tensor(a!)

- func: feature_alpha_dropout(Tensor input, float p, bool train) -> Tensor

- func: feature_alpha_dropout_(Tensor(a!) self, float p, bool train) -> Tensor(a!)

- func: abs(Tensor self) -> Tensor
  variants: function, method
  dispatch:
    DefaultBackend: abs

- func: abs_(Tensor(a!) self) -> Tensor(a!)
  variants: function, method
  dispatch:
    DefaultBackend: abs_

- func: abs.out(Tensor self, *, Tensor(a!) out) -> Tensor(a!)
  use_c10_dispatcher: hacky_wrapper_for_legacy_signatures
  dispatch:
    CPU, CUDA: abs_out

# Note [Adding an alias]
# To add an alias do the following:
#
# 1) Copy the original functions native_functions.yaml entry, but replace the
#      original function's name with their own and delete any dispatch
#      keys for the aliases. Specifying a dispatch key will prevent
#      autograd from recording the operations the alias performs, which
#      will stop it from "inheriting" the original operation's autograd behavior.
# 2) Implement the corresponding functions and have them redispatch to the
#      original function.
# 3) Add entries for the alias (and original function, if needed) to
#      aten/src/ATen/core/interned_strings.h
#      (This may require removing an entry from ATen/core/aten_interned_strings.h.)
# 4) Add docstrings to the new function that reference the original function,
#      and document the method as usual (if it exists.)
#    (See torch/_torch_docs.py and docs/source/torch.rst if adding a function,
#     torch/_tensor_docs.py and docs/source/tensors.rst if adding a method,
#     or module-specific doc bindings (like torch/linalg/__init__.py) if
#     adding an alias in a namespace.)
# 5) Update torch/overrides.py consistent with the original function.
# 6) Update the alias_map in torch/csrc/jit/passes/normalize_ops.cpp.
# 7) Add entries to test/test_op_aliases.py's "alias_infos"
#
# See torch.absolute, an alias for torch.abs, as an example.

# Absolute, alias for abs
- func: absolute(Tensor self) -> Tensor
  variants: function, method

- func: absolute_(Tensor(a!) self) -> Tensor(a!)
  variants: method

- func: absolute.out(Tensor self, *, Tensor(a!) out) -> Tensor(a!)
  use_c10_dispatcher: hacky_wrapper_for_legacy_signatures

- func: angle(Tensor self) -> Tensor
  variants: function, method
  dispatch:
    DefaultBackend: angle

- func: angle.out(Tensor self, *, Tensor(a!) out) -> Tensor(a!)
  use_c10_dispatcher: hacky_wrapper_for_legacy_signatures
  dispatch:
    CPU, CUDA: angle_out

- func: view_as_real(Tensor(a) self) -> Tensor(a)
  variants: function
  dispatch:
    CPU, CUDA: view_as_real

- func: view_as_complex(Tensor(a) self) -> Tensor(a)
  variants: function
  dispatch:
    CPU, CUDA: view_as_complex

- func: sgn(Tensor self) -> Tensor
  variants: function, method
  dispatch:
    DefaultBackend: sgn

- func: sgn_(Tensor(a!) self) -> Tensor(a!)
  use_c10_dispatcher: hacky_wrapper_for_legacy_signatures
  variants: method
  dispatch:
    DefaultBackend: sgn_

- func: sgn.out(Tensor self, *, Tensor(a!) out) -> Tensor(a!)
  use_c10_dispatcher: hacky_wrapper_for_legacy_signatures
  dispatch:
    CPU, CUDA: sgn_out

- func: real(Tensor(a) self) -> Tensor(a)
  variants: function

- func: imag(Tensor(a) self) -> Tensor(a)
  variants: function

- func: conj(Tensor(a) self) -> Tensor(a)
  variants: function, method

- func: conj.out(Tensor self, *, Tensor(a!) out) -> Tensor(a!)
  use_c10_dispatcher: hacky_wrapper_for_legacy_signatures
  dispatch:
    CPU, CUDA: conj_out

- func: _conj(Tensor self) -> Tensor
  variants: function
  dispatch:
    DefaultBackend: _conj

- func: acos(Tensor self) -> Tensor
  variants: function, method
  dispatch:
    DefaultBackend: acos

- func: acos_(Tensor(a!) self) -> Tensor(a!)
  variants: function, method
  dispatch:
    DefaultBackend: acos_

- func: acos.out(Tensor self, *, Tensor(a!) out) -> Tensor(a!)
  use_c10_dispatcher: hacky_wrapper_for_legacy_signatures
  dispatch:
    CPU, CUDA: acos_out

# arccos, alias of acos
- func: arccos(Tensor self) -> Tensor
  variants: function, method

- func: arccos_(Tensor(a!) self) -> Tensor(a!)
  variants: function, method

- func: arccos.out(Tensor self, *, Tensor(a!) out) -> Tensor(a!)
  use_c10_dispatcher: hacky_wrapper_for_legacy_signatures

- func: avg_pool1d(Tensor self, int[1] kernel_size, int[1] stride=[], int[1] padding=0, bool ceil_mode=False, bool count_include_pad=True) -> Tensor

- func: adaptive_avg_pool1d(Tensor self, int[1] output_size) -> Tensor

# Return: (Tensor output, Tensor indices)
- func: adaptive_max_pool1d(Tensor self, int[1] output_size) -> (Tensor, Tensor)

- func: add.Tensor(Tensor self, Tensor other, *, Scalar alpha=1) -> Tensor
  structured_delegate: add.out
  variants: function, method
  dispatch:
    CPU, CUDA: add
    SparseCPU, SparseCUDA: add_sparse
    MkldnnCPU: mkldnn_add

- func: add_.Tensor(Tensor(a!) self, Tensor other, *, Scalar alpha=1) -> Tensor(a!)
  variants: method
  structured_delegate: add.out
  dispatch:
    CPU, CUDA: add_
    SparseCPU, SparseCUDA: add_sparse_
    MkldnnCPU: mkldnn_add_

- func: add.out(Tensor self, Tensor other, *, Scalar alpha=1, Tensor(a!) out) -> Tensor(a!)
  use_c10_dispatcher: full
  structured: True
  structured_inherits: TensorIteratorBase
  dispatch:
    CPU, CUDA: add_out
    SparseCPU: add_out_sparse_cpu
    SparseCUDA: add_out_sparse_cuda
    MkldnnCPU: mkldnn_add_out

- func: _add_relu.Tensor(Tensor self, Tensor other, *, Scalar alpha=1) -> Tensor
  variants: function
  dispatch:
    CPU: add_relu

- func: _add_relu_.Tensor(Tensor(a!) self, Tensor other, *, Scalar alpha=1) -> Tensor(a!)
  variants: function
  dispatch:
    CPU: add_relu_

- func: _add_relu.out(Tensor self, Tensor other, *, Scalar alpha=1, Tensor(a!) out) -> Tensor(a!)
  use_c10_dispatcher: hacky_wrapper_for_legacy_signatures
  variants: function
  dispatch:
    CPU: add_relu_out

# For C++ only, until we have conversion from C++ numbers to Tensor
- func: add.Scalar(Tensor self, Scalar other, Scalar alpha=1) -> Tensor
  variants: function, method
  dispatch:
    DefaultBackend: add

- func: add_.Scalar(Tensor(a!) self, Scalar other, Scalar alpha=1) -> Tensor(a!)
  variants: method
  dispatch:
    DefaultBackend: add_

- func: addmv(Tensor self, Tensor mat, Tensor vec, *, Scalar beta=1, Scalar alpha=1) -> Tensor
  variants: function, method
  dispatch:
    CPU, CUDA: addmv

- func: addmv_(Tensor(a!) self, Tensor mat, Tensor vec, *, Scalar beta=1, Scalar alpha=1) -> Tensor(a!)
  variants: function, method
  dispatch:
    CPU, CUDA: addmv_

- func: addmv.out(Tensor self, Tensor mat, Tensor vec, *, Scalar beta=1, Scalar alpha=1, Tensor(a!) out) -> Tensor(a!)
  use_c10_dispatcher: hacky_wrapper_for_legacy_signatures
  dispatch:
    CPU, CUDA: addmv_out

- func: _addmv_impl_(Tensor(a!) self, Tensor self2, Tensor mat, Tensor vec, *, Scalar beta=1, Scalar alpha=1) -> Tensor(a!)
  dispatch:
    CPU: addmv_impl_cpu
    CUDA: addmv_impl_cuda

- func: addr(Tensor self, Tensor vec1, Tensor vec2, *, Scalar beta=1, Scalar alpha=1) -> Tensor
  variants: function, method
  dispatch:
    CPU, CUDA: addr
    Math: math_addr

- func: addr_(Tensor(a!) self, Tensor vec1, Tensor vec2, *, Scalar beta=1, Scalar alpha=1) -> Tensor(a!)
  variants: method
  dispatch:
    DefaultBackend: addr_

- func: addr.out(Tensor self, Tensor vec1, Tensor vec2, *, Scalar beta=1, Scalar alpha=1, Tensor(a!) out) -> Tensor(a!)
  use_c10_dispatcher: hacky_wrapper_for_legacy_signatures
  dispatch:
    CPU, CUDA: addr_out
    Math: math_addr_out

- func: affine_grid_generator(Tensor theta, int[] size, bool align_corners) -> Tensor
  variants: function
  dispatch:
    DefaultBackend: affine_grid_generator

- func: affine_grid_generator_backward(Tensor grad, int[] size, bool align_corners) -> Tensor
  variants: function

- func: all.dim(Tensor self, int dim, bool keepdim=False) -> Tensor
  variants: function, method
  dispatch:
    CPU, CUDA: all

- func: all.out(Tensor self, int dim, bool keepdim=False, *, Tensor(a!) out) -> Tensor(a!)
  use_c10_dispatcher: hacky_wrapper_for_legacy_signatures
  dispatch:
    CPU, CUDA: all_out

- func: all.dimname(Tensor self, Dimname dim, bool keepdim=False) -> Tensor
  variants: function, method

- func: all.dimname_out(Tensor self, Dimname dim, bool keepdim=False, *, Tensor(a!) out) -> Tensor(a!)
  use_c10_dispatcher: hacky_wrapper_for_legacy_signatures

- func: allclose(Tensor self, Tensor other, float rtol=1e-05, float atol=1e-08, bool equal_nan=False) -> bool
  variants: function, method

- func: any.dim(Tensor self, int dim, bool keepdim=False) -> Tensor
  variants: function, method
  dispatch:
    CPU, CUDA: any

- func: any.out(Tensor self, int dim, bool keepdim=False, *, Tensor(a!) out) -> Tensor(a!)
  use_c10_dispatcher: hacky_wrapper_for_legacy_signatures
  dispatch:
    CPU, CUDA: any_out

- func: any.dimname(Tensor self, Dimname dim, bool keepdim=False) -> Tensor
  variants: function, method

- func: any.dimname_out(Tensor self, Dimname dim, bool keepdim=False, *, Tensor(a!) out) -> Tensor(a!)
  use_c10_dispatcher: hacky_wrapper_for_legacy_signatures

- func: arange(Scalar end, *, ScalarType? dtype=None, Layout? layout=None, Device? device=None, bool? pin_memory=None) -> Tensor
  use_c10_dispatcher: hacky_wrapper_for_legacy_signatures

- func: arange.start(Scalar start, Scalar end, *, ScalarType? dtype=None, Layout? layout=None, Device? device=None, bool? pin_memory=None) -> Tensor
  use_c10_dispatcher: hacky_wrapper_for_legacy_signatures

- func: arange.start_step(Scalar start, Scalar end, Scalar step, *, ScalarType? dtype=None, Layout? layout=None, Device? device=None, bool? pin_memory=None) -> Tensor
  use_c10_dispatcher: hacky_wrapper_for_legacy_signatures

- func: arange.out(Scalar end, *, Tensor(a!) out) -> Tensor(a!)
  use_c10_dispatcher: hacky_wrapper_for_legacy_signatures

- func: arange.start_out(Scalar start, Scalar end, Scalar step=1, *, Tensor(a!) out) -> Tensor(a!)
  use_c10_dispatcher: hacky_wrapper_for_legacy_signatures
  dispatch:
    CPU: arange_cpu_out
    CUDA: arange_cuda_out

# This function is a temporary hack to allow tracing of arange like constructs with dynamic
# bounds on arange.  Normal arange is not traceable because it does not take any tensor inputs;
# if the range you need is based on another tensor, calling this function directly will
# preserve tracing.  Get rid of this when arange can directly take tensors for bounds
# (so that it can be traced directly).
- func: _dim_arange(Tensor like, int dim) -> Tensor

- func: argmax(Tensor self, int? dim=None, bool keepdim=False) -> Tensor
  variants: function, method
  dispatch:
    CPU, CUDA: argmax

- func: argmax.out(Tensor self, int? dim=None, bool keepdim=False, *, Tensor(a!) out) -> Tensor(a!)
  use_c10_dispatcher: hacky_wrapper_for_legacy_signatures
  dispatch:
    CPU, CUDA: argmax_out

- func: argmin(Tensor self, int? dim=None, bool keepdim=False) -> Tensor
  variants: function, method
  dispatch:
    CPU, CUDA: argmin

- func: argmin.out(Tensor self, int? dim=None, bool keepdim=False, *, Tensor(a!) out) -> Tensor(a!)
  use_c10_dispatcher: hacky_wrapper_for_legacy_signatures
  dispatch:
    CPU, CUDA: argmin_out

- func: acosh(Tensor self) -> Tensor
  variants: function, method
  dispatch:
    DefaultBackend: acosh

- func: acosh_(Tensor(a!) self) -> Tensor(a!)
  variants: function, method
  dispatch:
    DefaultBackend: acosh_

- func: acosh.out(Tensor self, *, Tensor(a!) out) -> Tensor(a!)
  use_c10_dispatcher: hacky_wrapper_for_legacy_signatures
  dispatch:
    CPU, CUDA: acosh_out

# arccosh, alias for acosh
- func: arccosh(Tensor self) -> Tensor
  variants: function, method

- func: arccosh_(Tensor(a!) self) -> Tensor(a!)
  variants: function, method

- func: arccosh.out(Tensor self, *, Tensor(a!) out) -> Tensor(a!)
  use_c10_dispatcher: hacky_wrapper_for_legacy_signatures

- func: asinh(Tensor self) -> Tensor
  variants: function, method
  dispatch:
    DefaultBackend: asinh

- func: asinh_(Tensor(a!) self) -> Tensor(a!)
  variants: function, method
  dispatch:
    DefaultBackend: asinh_

- func: asinh.out(Tensor self, *, Tensor(a!) out) -> Tensor(a!)
  use_c10_dispatcher: hacky_wrapper_for_legacy_signatures
  dispatch:
    CPU, CUDA: asinh_out

# arcsinh, alias for asinh
- func: arcsinh(Tensor self) -> Tensor
  variants: function, method

- func: arcsinh_(Tensor(a!) self) -> Tensor(a!)
  variants: function, method

- func: arcsinh.out(Tensor self, *, Tensor(a!) out) -> Tensor(a!)
  use_c10_dispatcher: hacky_wrapper_for_legacy_signatures

- func: atanh(Tensor self) -> Tensor
  variants: function, method
  dispatch:
    DefaultBackend: atanh

- func: atanh_(Tensor(a!) self) -> Tensor(a!)
  variants: function, method
  dispatch:
    DefaultBackend: atanh_

- func: atanh.out(Tensor self, *, Tensor(a!) out) -> Tensor(a!)
  use_c10_dispatcher: hacky_wrapper_for_legacy_signatures
  dispatch:
    CPU, CUDA: atanh_out

# arctanh, alias for atanh
- func: arctanh(Tensor self) -> Tensor
  variants: function, method

- func: arctanh_(Tensor(a!) self) -> Tensor(a!)
  variants: function, method

- func: arctanh.out(Tensor self, *, Tensor(a!) out) -> Tensor(a!)
  use_c10_dispatcher: hacky_wrapper_for_legacy_signatures

- func: as_strided(Tensor(a) self, int[] size, int[] stride, int? storage_offset=None) -> Tensor(a)
  variants: function, method
  dispatch:
    CPU, CUDA: as_strided_tensorimpl
    QuantizedCPU, QuantizedCUDA: as_strided_qtensorimpl
  device_guard: False

- func: as_strided_(Tensor(a!) self, int[] size, int[] stride, int? storage_offset=None) -> Tensor(a!)
  use_c10_dispatcher: hacky_wrapper_for_legacy_signatures
  variants: function, method
  device_guard: False
  dispatch:
    DefaultBackend: as_strided_

- func: asin(Tensor self) -> Tensor
  variants: function, method
  dispatch:
    CPU, CUDA: asin
    SparseCPU, SparseCUDA: asin_sparse

- func: asin_(Tensor(a!) self) -> Tensor(a!)
  variants: function, method
  dispatch:
    CPU, CUDA: asin_
    SparseCPU, SparseCUDA: asin_sparse_

- func: asin.out(Tensor self, *, Tensor(a!) out) -> Tensor(a!)
  use_c10_dispatcher: hacky_wrapper_for_legacy_signatures
  dispatch:
    CPU, CUDA: asin_out
    SparseCPU, SparseCUDA: asin_out_sparse

# arcsin, alias of asin
- func: arcsin(Tensor self) -> Tensor
  variants: function, method

- func: arcsin_(Tensor(a!) self) -> Tensor(a!)
  variants: function, method

- func: arcsin.out(Tensor self, *, Tensor(a!) out) -> Tensor(a!)
  use_c10_dispatcher: hacky_wrapper_for_legacy_signatures

- func: atan(Tensor self) -> Tensor
  variants: function, method
  dispatch:
    DefaultBackend: atan

- func: atan_(Tensor(a!) self) -> Tensor(a!)
  variants: function, method
  dispatch:
    DefaultBackend: atan_

- func: atan.out(Tensor self, *, Tensor(a!) out) -> Tensor(a!)
  use_c10_dispatcher: hacky_wrapper_for_legacy_signatures
  dispatch:
    CPU, CUDA: atan_out

# arctan, alias of atan
- func: arctan(Tensor self) -> Tensor
  variants: function, method

- func: arctan_(Tensor(a!) self) -> Tensor(a!)
  variants: function, method

- func: arctan.out(Tensor self, *, Tensor(a!) out) -> Tensor(a!)
  use_c10_dispatcher: hacky_wrapper_for_legacy_signatures

- func: atleast_1d(Tensor self) -> Tensor
  variants: function

- func: atleast_1d.Sequence(Tensor[] tensors) -> Tensor[]

- func: atleast_2d(Tensor self) -> Tensor
  variants: function

- func: atleast_2d.Sequence(Tensor[] tensors) -> Tensor[]
  variants: function

- func: atleast_3d(Tensor self) -> Tensor
  variants: function

- func: atleast_3d.Sequence(Tensor[] tensors) -> Tensor[]
  variants: function

- func: baddbmm(Tensor self, Tensor batch1, Tensor batch2, *, Scalar beta=1, Scalar alpha=1) -> Tensor
  variants: function, method
  dispatch:
    CPU: baddbmm_cpu
    CUDA: baddbmm_cuda

- func: baddbmm_(Tensor(a!) self, Tensor batch1, Tensor batch2, *, Scalar beta=1, Scalar alpha=1) -> Tensor(a!)
  variants: method
  dispatch:
    CPU: baddbmm__cpu
    CUDA: baddbmm__cuda

- func: _baddbmm_mkl_(Tensor(a!) self, Tensor batch1, Tensor batch2, *, Scalar beta=1, Scalar alpha=1) -> Tensor(a!)
  variants: function

- func: baddbmm.out(Tensor self, Tensor batch1, Tensor batch2, *, Scalar beta=1, Scalar alpha=1, Tensor(a!) out) -> Tensor(a!)
  use_c10_dispatcher: hacky_wrapper_for_legacy_signatures
  variants: function
  dispatch:
    CPU: baddbmm_out_cpu
    CUDA: baddbmm_out_cuda

- func: bartlett_window(int window_length, *, ScalarType? dtype=None, Layout? layout=None, Device? device=None, bool? pin_memory=None) -> Tensor
  use_c10_dispatcher: hacky_wrapper_for_legacy_signatures

- func: bartlett_window.periodic(int window_length, bool periodic, *, ScalarType? dtype=None, Layout? layout=None, Device? device=None, bool? pin_memory=None) -> Tensor
  use_c10_dispatcher: hacky_wrapper_for_legacy_signatures

- func: batch_norm(Tensor input, Tensor? weight, Tensor? bias, Tensor? running_mean, Tensor? running_var, bool training, float momentum, float eps, bool cudnn_enabled) -> Tensor
  use_c10_dispatcher: hacky_wrapper_for_legacy_signatures

- func: quantized_batch_norm(Tensor input, Tensor? weight, Tensor? bias, Tensor mean, Tensor var, float eps, float output_scale, int output_zero_point) -> Tensor
  use_c10_dispatcher: hacky_wrapper_for_legacy_signatures
  dispatch:
    QuantizedCPU: quantized_batch_norm

- func: _batch_norm_impl_index(Tensor input, Tensor? weight, Tensor? bias, Tensor? running_mean, Tensor? running_var, bool training, float momentum, float eps, bool cudnn_enabled) -> (Tensor, Tensor, Tensor, Tensor, int)
  use_c10_dispatcher: hacky_wrapper_for_legacy_signatures

- func: _batch_norm_impl_index_backward(int impl_index, Tensor input, Tensor grad_output, Tensor? weight, Tensor? running_mean, Tensor? running_var, Tensor? save_mean, Tensor? save_var_transform, bool train, float eps, bool[3] output_mask, Tensor reservedSpace) -> (Tensor, Tensor, Tensor)
  use_c10_dispatcher: hacky_wrapper_for_legacy_signatures

# Sample bernoulli with values in `self` as probability.
- func: bernoulli(Tensor self, *, Generator? generator=None) -> Tensor
  variants: function, method
  dispatch:
    DefaultBackend: bernoulli

- func: bernoulli.out(Tensor self, *, Generator? generator=None, Tensor(a!) out) -> Tensor(a!)
  use_c10_dispatcher: hacky_wrapper_for_legacy_signatures
  variants: function
  dispatch:
    CPU, CUDA: bernoulli_out

- func: bernoulli_.Tensor(Tensor(a!) self, Tensor p, *, Generator? generator=None) -> Tensor(a!)
  variants: method
  dispatch:
    CPU, CUDA: bernoulli_

- func: bernoulli_.float(Tensor(a!) self, float p=0.5, *, Generator? generator=None) -> Tensor(a!)
  variants: method
  dispatch:
    CPU, CUDA: bernoulli_

# This out-of-place version isn't used explicitly, but needed by jit.
# There is no default valid on `p` here because it would introduce ambiguity
# with `bernoulli(Tensor self, *, Generator? generator=None)` declaration.
- func: bernoulli.p(Tensor self, float p, *, Generator? generator=None) -> Tensor
  variants: function, method

- func: bilinear(Tensor input1, Tensor input2, Tensor weight, Tensor? bias) -> Tensor
  use_c10_dispatcher: hacky_wrapper_for_legacy_signatures

- func: binary_cross_entropy(Tensor self, Tensor target, Tensor? weight=None, int reduction=Mean) -> Tensor
  use_c10_dispatcher: hacky_wrapper_for_legacy_signatures
  python_module: nn
  variants: function
  dispatch:
    CPU: binary_cross_entropy_cpu
    CUDA: binary_cross_entropy_cuda

- func: binary_cross_entropy.out(Tensor self, Tensor target, Tensor? weight=None, int reduction=Mean, *, Tensor(a!) out) -> Tensor(a!)
  use_c10_dispatcher: hacky_wrapper_for_legacy_signatures
  python_module: nn
  variants: function
  dispatch:
    CPU: binary_cross_entropy_out_cpu
    CUDA: binary_cross_entropy_out_cuda

- func: binary_cross_entropy_backward(Tensor grad_output, Tensor self, Tensor target, Tensor? weight=None, int reduction=Mean) -> Tensor
  use_c10_dispatcher: hacky_wrapper_for_legacy_signatures
  python_module: nn
  variants: function
  dispatch:
    CPU: binary_cross_entropy_backward_cpu
    CUDA: binary_cross_entropy_backward_cuda

- func: binary_cross_entropy_backward.grad_input(Tensor grad_output, Tensor self, Tensor target, Tensor? weight=None, int reduction=Mean, *, Tensor(a!) grad_input) -> Tensor(a!)
  use_c10_dispatcher: hacky_wrapper_for_legacy_signatures
  python_module: nn
  variants: function
  dispatch:
    CPU: binary_cross_entropy_backward_out_cpu
    CUDA: binary_cross_entropy_backward_out_cuda

- func: binary_cross_entropy_with_logits(Tensor self, Tensor target, Tensor? weight=None, Tensor? pos_weight=None, int reduction=Mean) -> Tensor
  use_c10_dispatcher: hacky_wrapper_for_legacy_signatures
  variants: function
  dispatch:
    DefaultBackend: binary_cross_entropy_with_logits

- func: binary_cross_entropy_with_logits_backward(Tensor grad_output, Tensor self, Tensor target, Tensor? weight=None, Tensor? pos_weight=None, int reduction=Mean) -> Tensor
  use_c10_dispatcher: hacky_wrapper_for_legacy_signatures
  variants: function

- func: bincount(Tensor self, Tensor? weights=None, int minlength=0) -> Tensor
  use_c10_dispatcher: hacky_wrapper_for_legacy_signatures
  variants: function, method
  dispatch:
    CPU: _bincount_cpu
    CUDA: _bincount_cuda

- func: bitwise_not(Tensor self) -> Tensor
  variants: function, method

- func: bitwise_not_(Tensor(a!) self) -> Tensor(a!)
  variants: method

- func: bitwise_not.out(Tensor self, *, Tensor(a!) out) -> Tensor(a!)
  use_c10_dispatcher: hacky_wrapper_for_legacy_signatures
  dispatch:
    CPU, CUDA: bitwise_not_out

- func: copysign.Tensor(Tensor self, Tensor other) -> Tensor
  variants: function, method
  dispatch:
    CPU, CUDA: copysign

- func: copysign_.Tensor(Tensor(a!) self, Tensor other) -> Tensor(a!)
  variants: method
  dispatch:
    CPU, CUDA: copysign_

- func: copysign.out(Tensor self, Tensor other, *, Tensor(a!) out) -> Tensor(a!)
  use_c10_dispatcher: hacky_wrapper_for_legacy_signatures
  dispatch:
    CPU, CUDA: copysign_out

- func: copysign.Scalar(Tensor self, Scalar other) -> Tensor
  variants: function, method
  dispatch:
    CPU, CUDA: copysign

- func: copysign_.Scalar(Tensor(a!) self, Scalar other) -> Tensor(a!)
  variants: method
  dispatch:
    CPU, CUDA: copysign_

- func: logical_not(Tensor self) -> Tensor
  variants: function, method

- func: logical_not_(Tensor(a!) self) -> Tensor(a!)
  variants: method

- func: logical_not.out(Tensor self, *, Tensor(a!) out) -> Tensor(a!)
  use_c10_dispatcher: hacky_wrapper_for_legacy_signatures
  dispatch:
    CPU, CUDA: logical_not_out

- func: logical_xor(Tensor self, Tensor other) -> Tensor
  variants: function, method

- func: logical_xor_(Tensor(a!) self, Tensor other) -> Tensor(a!)
  variants: method

- func: logical_xor.out(Tensor self, Tensor other, *, Tensor(a!) out) -> Tensor(a!)
  use_c10_dispatcher: hacky_wrapper_for_legacy_signatures
  dispatch:
    CPU, CUDA: logical_xor_out

- func: logical_and(Tensor self, Tensor other) -> Tensor
  variants: function, method

- func: logical_and_(Tensor(a!) self, Tensor other) -> Tensor(a!)
  variants: method

- func: logical_and.out(Tensor self, Tensor other, *, Tensor(a!) out) -> Tensor(a!)
  use_c10_dispatcher: hacky_wrapper_for_legacy_signatures
  dispatch:
    CPU, CUDA: logical_and_out

- func: logical_or(Tensor self, Tensor other) -> Tensor
  variants: function, method

- func: logical_or_(Tensor(a!) self, Tensor other) -> Tensor(a!)
  variants: method

- func: logical_or.out(Tensor self, Tensor other, *, Tensor(a!) out) -> Tensor(a!)
  use_c10_dispatcher: hacky_wrapper_for_legacy_signatures
  dispatch:
    CPU, CUDA: logical_or_out

- func: blackman_window(int window_length, *, ScalarType? dtype=None, Layout? layout=None, Device? device=None, bool? pin_memory=None) -> Tensor
  use_c10_dispatcher: hacky_wrapper_for_legacy_signatures

- func: blackman_window.periodic(int window_length, bool periodic, *, ScalarType? dtype=None, Layout? layout=None, Device? device=None, bool? pin_memory=None) -> Tensor
  use_c10_dispatcher: hacky_wrapper_for_legacy_signatures

- func: bmm(Tensor self, Tensor mat2) -> Tensor
  variants: function, method
  dispatch:
    CPU: bmm_cpu
    CUDA: bmm_cuda
    SparseCPU: bmm_sparse_cpu
    SparseCUDA: bmm_sparse_cuda

- func: _bmm(Tensor self, Tensor mat2, *, bool deterministic=False) -> Tensor
  variants: function
  dispatch:
    SparseCUDA: _bmm_sparse_cuda

- func: bmm.out(Tensor self, Tensor mat2, *, Tensor(a!) out) -> Tensor(a!)
  use_c10_dispatcher: hacky_wrapper_for_legacy_signatures
  variants: function
  dispatch:
    CPU: bmm_out_cpu
    CUDA: bmm_out_cuda
    SparseCPU: bmm_out_sparse_cpu
    SparseCUDA: bmm_out_sparse_cuda

- func: _bmm.out(Tensor self, Tensor mat2, *, bool deterministic=False, Tensor(a!) out) -> Tensor(a!)
  use_c10_dispatcher: hacky_wrapper_for_legacy_signatures
  variants: function
  dispatch:
    SparseCUDA: _bmm_out_sparse_cuda

- func: broadcast_tensors(Tensor[] tensors) -> Tensor[]
  device_guard: False

- func: broadcast_to(Tensor(a) self, int[] size) -> Tensor(a)
  use_c10_dispatcher: full
  variants: function, method
  dispatch:
    Math: broadcast_to

- func: cat(Tensor[] tensors, int dim=0) -> Tensor
  dispatch:
    DefaultBackend: cat

- func: cat.out(Tensor[] tensors, int dim=0, *, Tensor(a!) out) -> Tensor(a!)
  use_c10_dispatcher: hacky_wrapper_for_legacy_signatures
  dispatch:
    DefaultBackend: cat_out

- func: cat.names(Tensor[] tensors, Dimname dim) -> Tensor

- func: cat.names_out(Tensor[] tensors, Dimname dim, *, Tensor(a!) out) -> Tensor(a!)
  use_c10_dispatcher: hacky_wrapper_for_legacy_signatures

- func: block_diag(Tensor[] tensors) -> Tensor
  variants: function

- func: ceil(Tensor self) -> Tensor
  variants: function, method
  dispatch:
    DefaultBackend: ceil

- func: ceil_(Tensor(a!) self) -> Tensor(a!)
  variants: function, method
  dispatch:
    DefaultBackend: ceil_

- func: ceil.out(Tensor self, *, Tensor(a!) out) -> Tensor(a!)
  use_c10_dispatcher: hacky_wrapper_for_legacy_signatures
  dispatch:
    CPU, CUDA: ceil_out

- func: chain_matmul(Tensor[] matrices) -> Tensor
  variants: function

- func: unsafe_chunk(Tensor self, int chunks, int dim=0) -> Tensor[]
  variants: function, method
  device_guard: False

- func: chunk(Tensor(a) self, int chunks, int dim=0) -> Tensor(a)[]
  variants: function, method
  device_guard: False

- func: tensor_split.sections(Tensor(a) self, int sections, int dim=0) -> Tensor(a)[]
  variants: function, method

- func: tensor_split.indices(Tensor(a) self, int[] indices, int dim=0) -> Tensor(a)[]
  variants: function, method

- func: tensor_split.tensor_indices_or_sections(Tensor(a) self, Tensor tensor_indices_or_sections, int dim=0) -> Tensor(a)[]
  use_c10_dispatcher: full
  variants: function, method

- func: clamp(Tensor self, Scalar? min=None, Scalar? max=None) -> Tensor
  variants: function, method
  dispatch:
    CPU, CUDA: clamp
    QuantizedCPU: clamp_quantized_cpu

- func: clamp_(Tensor(a!) self, Scalar? min=None, Scalar? max=None) -> Tensor(a!)
  variants: function, method
  dispatch:
    DefaultBackend: clamp_

- func: clamp.out(Tensor self, Scalar? min=None, Scalar? max=None, *, Tensor(a!) out) -> Tensor(a!)
  use_c10_dispatcher: hacky_wrapper_for_legacy_signatures
  dispatch:
    CPU, CUDA: clamp_out

- func: clamp_max(Tensor self, Scalar max) -> Tensor
  variants: function, method
  dispatch:
    DefaultBackend: clamp_max

- func: clamp_max_(Tensor(a!) self, Scalar max) -> Tensor(a!)
  variants: function, method
  dispatch:
    DefaultBackend: clamp_max_

- func: clamp_max.out(Tensor self, Scalar max, *, Tensor(a!) out) -> Tensor(a!)
  use_c10_dispatcher: hacky_wrapper_for_legacy_signatures
  dispatch:
    CPU, CUDA: clamp_max_out

- func: clamp_min(Tensor self, Scalar min) -> Tensor
  variants: function, method
  dispatch:
    DefaultBackend: clamp_min

- func: clamp_min_(Tensor(a!) self, Scalar min) -> Tensor(a!)
  variants: function, method
  dispatch:
    DefaultBackend: clamp_min_

- func: clamp_min.out(Tensor self, Scalar min, *, Tensor(a!) out) -> Tensor(a!)
  use_c10_dispatcher: hacky_wrapper_for_legacy_signatures
  dispatch:
    CPU, CUDA: clamp_min_out

# clip is an alias for clamp
- func: clip(Tensor self, Scalar? min=None, Scalar? max=None) -> Tensor
  variants: function, method

- func: clip_(Tensor(a!) self, Scalar? min=None, Scalar? max=None) -> Tensor(a!)
  use_c10_dispatcher: hacky_wrapper_for_legacy_signatures
  variants: function, method

- func: clip.out(Tensor self, Scalar? min=None, Scalar? max=None, *, Tensor(a!) out) -> Tensor(a!)
  use_c10_dispatcher: hacky_wrapper_for_legacy_signatures

- func: cudnn_is_acceptable(Tensor self) -> bool
  device_guard: False

- func: complex(Tensor real, Tensor imag) -> Tensor
  variants: function
  dispatch:
    DefaultBackend: complex

- func: complex.out(Tensor real, Tensor imag, *, Tensor(a!) out) -> Tensor(a!)
  use_c10_dispatcher: hacky_wrapper_for_legacy_signatures
  dispatch:
    CPU, CUDA: complex_out

- func: polar(Tensor abs, Tensor angle) -> Tensor
  variants: function
  dispatch:
    DefaultBackend: polar

- func: polar.out(Tensor abs, Tensor angle, *, Tensor(a!) out) -> Tensor(a!)
  use_c10_dispatcher: hacky_wrapper_for_legacy_signatures
  dispatch:
    CPU, CUDA: polar_out

- func: constant_pad_nd(Tensor self, int[] pad, Scalar value=0) -> Tensor
  variants: function
  dispatch:
    DefaultBackend: constant_pad_nd

- func: contiguous(Tensor(a) self, *, MemoryFormat memory_format=contiguous_format) -> Tensor(a)
  variants: method
  manual_cpp_binding: True

- func: convolution(Tensor input, Tensor weight, Tensor? bias, int[] stride, int[] padding, int[] dilation, bool transposed, int[] output_padding, int groups) -> Tensor
  use_c10_dispatcher: hacky_wrapper_for_legacy_signatures

- func: convolution_overrideable(Tensor input, Tensor weight, Tensor? bias, int[] stride, int[] padding, int[] dilation, bool transposed, int[] output_padding, int groups) -> Tensor
  use_c10_dispatcher: hacky_wrapper_for_legacy_signatures
  dispatch:
    DefaultBackend: convolution_overrideable

- func: convolution_backward_overrideable(Tensor grad_output, Tensor input, Tensor weight, int[] stride, int[] padding, int[] dilation, bool transposed, int[] output_padding, int groups, bool[3] output_mask) -> (Tensor grad_input, Tensor grad_weight, Tensor grad_bias)
  dispatch:
    DefaultBackend: convolution_backward_overrideable

- func: _convolution(Tensor input, Tensor weight, Tensor? bias, int[] stride, int[] padding, int[] dilation, bool transposed, int[] output_padding, int groups, bool benchmark, bool deterministic, bool cudnn_enabled, bool allow_tf32) -> Tensor
  use_c10_dispatcher: hacky_wrapper_for_legacy_signatures

- func: _convolution.deprecated(Tensor input, Tensor weight, Tensor? bias, int[] stride, int[] padding, int[] dilation, bool transposed, int[] output_padding, int groups, bool benchmark, bool deterministic, bool cudnn_enabled) -> Tensor
  use_c10_dispatcher: hacky_wrapper_for_legacy_signatures

- func: _convolution_nogroup(Tensor input, Tensor weight, Tensor? bias, int[] stride, int[] padding, int[] dilation, bool transposed, int[] output_padding) -> Tensor
  use_c10_dispatcher: hacky_wrapper_for_legacy_signatures

- func: _convolution_double_backward(Tensor? ggI, Tensor? ggW, Tensor? ggb, Tensor gO, Tensor weight, Tensor self, int[] stride, int[] padding, int[] dilation, bool transposed, int[] output_padding, int groups, bool benchmark, bool deterministic, bool cudnn_enabled, bool allow_tf32, bool[3] output_mask) -> (Tensor, Tensor, Tensor)
  use_c10_dispatcher: hacky_wrapper_for_legacy_signatures

- func: conv1d(Tensor input, Tensor weight, Tensor? bias=None, int[1] stride=1, int[1] padding=0, int[1] dilation=1, int groups=1) -> Tensor
  use_c10_dispatcher: hacky_wrapper_for_legacy_signatures

- func: conv2d(Tensor input, Tensor weight, Tensor? bias=None, int[2] stride=1, int[2] padding=0, int[2] dilation=1, int groups=1) -> Tensor
  use_c10_dispatcher: hacky_wrapper_for_legacy_signatures

- func: conv3d(Tensor input, Tensor weight, Tensor? bias=None, int[3] stride=1, int[3] padding=0, int[3] dilation=1, int groups=1) -> Tensor
  use_c10_dispatcher: hacky_wrapper_for_legacy_signatures

- func: conv_tbc(Tensor self, Tensor weight, Tensor bias, int pad=0) -> Tensor
  dispatch:
    DefaultBackend: conv_tbc

- func: conv_tbc_backward(Tensor self, Tensor input, Tensor weight, Tensor bias, int pad) -> (Tensor, Tensor, Tensor)

# NB: we inherit the goofy argument order from PyTorch torch.nn.functional
- func: conv_transpose1d(Tensor input, Tensor weight, Tensor? bias=None, int[1] stride=1, int[1] padding=0, int[1] output_padding=0, int groups=1, int[1] dilation=1) -> Tensor
  use_c10_dispatcher: hacky_wrapper_for_legacy_signatures

- func: conv_transpose2d.input(Tensor input, Tensor weight, Tensor? bias=None, int[2] stride=1, int[2] padding=0, int[2] output_padding=0, int groups=1, int[2] dilation=1) -> Tensor
  use_c10_dispatcher: hacky_wrapper_for_legacy_signatures

- func: conv_transpose3d.input(Tensor input, Tensor weight, Tensor? bias=None, int[3] stride=1, int[3] padding=0, int[3] output_padding=0, int groups=1, int[3] dilation=1) -> Tensor
  use_c10_dispatcher: hacky_wrapper_for_legacy_signatures

- func: copy_(Tensor(a!) self, Tensor src, bool non_blocking=False) -> Tensor(a!)
  variants: method
  device_guard: False
  dispatch:
    DefaultBackend: copy_

- func: _copy_from(Tensor self, Tensor dst, bool non_blocking=False) -> Tensor
  dispatch: {}

- func: cos(Tensor self) -> Tensor
  variants: function, method
  dispatch:
    DefaultBackend: cos

- func: cos_(Tensor(a!) self) -> Tensor(a!)
  variants: function, method
  dispatch:
    DefaultBackend: cos_

- func: cos.out(Tensor self, *, Tensor(a!) out) -> Tensor(a!)
  use_c10_dispatcher: hacky_wrapper_for_legacy_signatures
  dispatch:
    CPU, CUDA: cos_out

- func: cosh(Tensor self) -> Tensor
  variants: function, method
  dispatch:
    DefaultBackend: cosh

- func: cosh_(Tensor(a!) self) -> Tensor(a!)
  variants: function, method
  dispatch:
    DefaultBackend: cosh_

- func: cosh.out(Tensor self, *, Tensor(a!) out) -> Tensor(a!)
  use_c10_dispatcher: hacky_wrapper_for_legacy_signatures
  dispatch:
    CPU, CUDA: cosh_out

- func: cosine_embedding_loss(Tensor input1, Tensor input2, Tensor target, float margin=0.0, int reduction=Mean) -> Tensor

- func: count_nonzero.dim_IntList(Tensor self, int[] dim) -> Tensor
  variants: function, method
  dispatch:
    CPU, CUDA: count_nonzero

- func: count_nonzero(Tensor self, int? dim=None) -> Tensor
  variants: function, method
  dispatch:
    DefaultBackend: count_nonzero

- func: cudnn_affine_grid_generator(Tensor theta, int N, int C, int H, int W) -> Tensor grid
  dispatch:
    CUDA: cudnn_affine_grid_generator_forward

# TODO: Why do I have to call this grad?!
- func: cudnn_affine_grid_generator_backward(Tensor grad, int N, int C, int H, int W) -> Tensor grad_theta
  dispatch:
    CUDA: cudnn_affine_grid_generator_backward

- func: cudnn_batch_norm(Tensor input, Tensor weight, Tensor? bias, Tensor? running_mean, Tensor? running_var, bool training, float exponential_average_factor, float epsilon) -> (Tensor, Tensor, Tensor, Tensor)
  use_c10_dispatcher: hacky_wrapper_for_legacy_signatures
  dispatch:
    CUDA: cudnn_batch_norm

# NB: You can only use this if you used cudnn_batch_norm training=True
- func: cudnn_batch_norm_backward(Tensor input, Tensor grad_output, Tensor weight, Tensor? running_mean, Tensor? running_var, Tensor? save_mean, Tensor? save_var, float epsilon, Tensor reserveSpace) -> (Tensor, Tensor, Tensor)
  use_c10_dispatcher: hacky_wrapper_for_legacy_signatures
  dispatch:
    CUDA: cudnn_batch_norm_backward

- func: cudnn_convolution.deprecated(Tensor self, Tensor weight, Tensor? bias, int[] padding, int[] stride, int[] dilation, int groups, bool benchmark, bool deterministic) -> Tensor
  use_c10_dispatcher: hacky_wrapper_for_legacy_signatures
  dispatch:
    CUDA: cudnn_convolution_deprecated

- func: cudnn_convolution.deprecated2(Tensor self, Tensor weight, int[] padding, int[] stride, int[] dilation, int groups, bool benchmark, bool deterministic) -> Tensor
  dispatch:
    CUDA: cudnn_convolution_deprecated2

- func: cudnn_convolution(Tensor self, Tensor weight, int[] padding, int[] stride, int[] dilation, int groups, bool benchmark, bool deterministic, bool allow_tf32) -> Tensor
  dispatch:
    CUDA: cudnn_convolution

- func: cudnn_convolution_backward_input(int[] self_size, Tensor grad_output, Tensor weight, int[] padding, int[] stride, int[] dilation, int groups, bool benchmark, bool deterministic, bool allow_tf32) -> Tensor
  dispatch:
    CUDA: cudnn_convolution_backward_input

- func: cudnn_convolution_backward(Tensor self, Tensor grad_output, Tensor weight, int[] padding, int[] stride, int[] dilation, int groups, bool benchmark, bool deterministic, bool allow_tf32, bool[2] output_mask) -> (Tensor, Tensor)
  dispatch:
    CUDA: cudnn_convolution_backward

- func: cudnn_convolution_backward_weight(int[] weight_size, Tensor grad_output, Tensor self, int[] padding, int[] stride, int[] dilation, int groups, bool benchmark, bool deterministic, bool allow_tf32) -> Tensor
  dispatch:
    CUDA: cudnn_convolution_backward_weight

- func: cudnn_convolution_transpose.deprecated(Tensor self, Tensor weight, Tensor? bias, int[] padding, int[] output_padding, int[] stride, int[] dilation, int groups, bool benchmark, bool deterministic) -> Tensor
  use_c10_dispatcher: hacky_wrapper_for_legacy_signatures
  dispatch:
    CUDA: cudnn_convolution_transpose_deprecated

- func: cudnn_convolution_transpose.deprecated2(Tensor self, Tensor weight, int[] padding, int[] output_padding, int[] stride, int[] dilation, int groups, bool benchmark, bool deterministic) -> Tensor
  dispatch:
    CUDA: cudnn_convolution_transpose_deprecated2

- func: cudnn_convolution_transpose(Tensor self, Tensor weight, int[] padding, int[] output_padding, int[] stride, int[] dilation, int groups, bool benchmark, bool deterministic, bool allow_tf32) -> Tensor
  dispatch:
    CUDA: cudnn_convolution_transpose

# NB: output_padding not strictly needed here, but it's helpful for the float
# backwards
- func: cudnn_convolution_transpose_backward(Tensor self, Tensor grad_output, Tensor weight, int[] padding, int[] output_padding, int[] stride, int[] dilation, int groups, bool benchmark, bool deterministic, bool allow_tf32, bool[2] output_mask) -> (Tensor, Tensor)
  dispatch:
    CUDA: cudnn_convolution_transpose_backward

- func: cudnn_convolution_transpose_backward_input(Tensor grad_output, Tensor weight, int[] padding, int[] stride, int[] dilation, int groups, bool benchmark, bool deterministic, bool allow_tf32) -> Tensor
  dispatch:
    CUDA: cudnn_convolution_transpose_backward_input

- func: cudnn_convolution_transpose_backward_weight(int[] weight_size, Tensor grad_output, Tensor self, int[] padding, int[] stride, int[] dilation, int groups, bool benchmark, bool deterministic, bool allow_tf32) -> Tensor
  dispatch:
    CUDA: cudnn_convolution_transpose_backward_weight

# NB: input is special cased in a way I don't quite understand
- func: cudnn_grid_sampler(Tensor self, Tensor grid) -> Tensor output
  dispatch:
    CUDA: cudnn_grid_sampler_forward

- func: cudnn_grid_sampler_backward(Tensor self, Tensor grid, Tensor grad_output) -> (Tensor grad_self, Tensor grad_grid)
  dispatch:
    CUDA: cudnn_grid_sampler_backward

- func: cummax(Tensor self, int dim) -> (Tensor values, Tensor indices)
  variants: function, method
  dispatch:
    DefaultBackend: cummax

- func: cummax.out(Tensor self, int dim, *, Tensor(a!) values, Tensor(b!) indices) -> (Tensor(a!) values, Tensor(b!) indices)
  use_c10_dispatcher: hacky_wrapper_for_legacy_signatures
  dispatch:
    DefaultBackend: cummax_out

- func: cummax.dimname(Tensor self, Dimname dim) -> (Tensor values, Tensor indices)
  variants: function, method

- func: cummax.dimname_out(Tensor self, Dimname dim, *, Tensor(a!) values, Tensor(b!) indices) -> (Tensor(a!) values, Tensor(b!) indices)
  use_c10_dispatcher: hacky_wrapper_for_legacy_signatures

- func: _cummax_helper(Tensor self, Tensor(a!) values, Tensor(b!) indices, int dim) -> ()
  use_c10_dispatcher: hacky_wrapper_for_legacy_signatures
  variants: function
  dispatch:
    CPU: cummax_helper_cpu
    CUDA: cummax_helper_cuda

- func: cummin(Tensor self, int dim) -> (Tensor values, Tensor indices)
  variants: function, method
  dispatch:
    DefaultBackend: cummin

- func: cummin.out(Tensor self, int dim, *, Tensor(a!) values, Tensor(b!) indices) -> (Tensor(a!) values, Tensor(b!) indices)
  use_c10_dispatcher: hacky_wrapper_for_legacy_signatures
  dispatch:
    DefaultBackend: cummin_out

- func: cummin.dimname(Tensor self, Dimname dim) -> (Tensor values, Tensor indices)
  variants: function, method

- func: cummin.dimname_out(Tensor self, Dimname dim, *, Tensor(a!) values, Tensor(b!) indices) -> (Tensor(a!) values, Tensor(b!) indices)
  use_c10_dispatcher: hacky_wrapper_for_legacy_signatures

- func: _cummin_helper(Tensor self, Tensor(a!) values, Tensor(b!) indices, int dim) -> ()
  use_c10_dispatcher: hacky_wrapper_for_legacy_signatures
  variants: function
  dispatch:
    CPU: cummin_helper_cpu
    CUDA: cummin_helper_cuda

- func: cummaxmin_backward(Tensor grad, Tensor input, Tensor indices, int dim) -> Tensor
  variants: function
  device_guard: False

- func: cumprod(Tensor self, int dim, *, ScalarType? dtype=None) -> Tensor
  variants: function, method
  dispatch:
    DefaultBackend: cumprod

- func: cumprod_(Tensor(a!) self, int dim, *, ScalarType? dtype=None) -> Tensor(a!)
  variants: method
  dispatch:
    DefaultBackend: cumprod_

- func: cumprod.out(Tensor self, int dim, *, ScalarType? dtype=None, Tensor(a!) out) -> Tensor(a!)
  use_c10_dispatcher: hacky_wrapper_for_legacy_signatures
  dispatch:
    DefaultBackend: cumprod_out

- func: cumprod.dimname(Tensor self, Dimname dim, *, ScalarType? dtype=None) -> Tensor
  variants: function, method

- func: cumprod_.dimname(Tensor(a!) self, Dimname dim, *, ScalarType? dtype=None) -> Tensor(a!)
  variants: method

- func: cumprod.dimname_out(Tensor self, Dimname dim, *, ScalarType? dtype=None, Tensor(a!) out) -> Tensor(a!)
  use_c10_dispatcher: hacky_wrapper_for_legacy_signatures

- func: cumprod_backward(Tensor grad, Tensor input, int dim) -> Tensor
  variants: function
  device_guard: False

- func: cumsum(Tensor self, int dim, *, ScalarType? dtype=None) -> Tensor
  variants: function, method
  dispatch:
    DefaultBackend: cumsum

- func: cumsum_(Tensor(a!) self, int dim, *, ScalarType? dtype=None) -> Tensor(a!)
  variants: method
  dispatch:
    DefaultBackend: cumsum_

- func: cumsum.out(Tensor self, int dim, *, ScalarType? dtype=None, Tensor(a!) out) -> Tensor(a!)
  use_c10_dispatcher: hacky_wrapper_for_legacy_signatures
  dispatch:
    DefaultBackend: cumsum_out

- func: cumsum.dimname(Tensor self, Dimname dim, *, ScalarType? dtype=None) -> Tensor
  variants: function, method

- func: cumsum_.dimname(Tensor(a!) self, Dimname dim, *, ScalarType? dtype=None) -> Tensor(a!)
  variants: method

- func: cumsum.dimname_out(Tensor self, Dimname dim, *, ScalarType? dtype=None, Tensor(a!) out) -> Tensor(a!)
  use_c10_dispatcher: hacky_wrapper_for_legacy_signatures

- func: ctc_loss.IntList(Tensor log_probs, Tensor targets, int[] input_lengths, int[] target_lengths, int blank=0, int reduction=Mean, bool zero_infinity=False) -> Tensor

# convenience function that converts to intlists for you
- func: ctc_loss.Tensor(Tensor log_probs, Tensor targets, Tensor input_lengths, Tensor target_lengths, int blank=0, int reduction=Mean, bool zero_infinity=False) -> Tensor

- func: _ctc_loss(Tensor log_probs, Tensor targets, int[] input_lengths, int[] target_lengths, int blank=0, bool zero_infinity=False) -> (Tensor, Tensor)
  dispatch:
    CPU: ctc_loss_cpu
    CUDA: ctc_loss_gpu

- func: _ctc_loss_backward(Tensor grad, Tensor log_probs, Tensor targets, int[] input_lengths, int[] target_lengths, Tensor neg_log_likelihood, Tensor log_alpha, int blank, bool zero_infinity=False) -> Tensor
  dispatch:
    CPU: ctc_loss_backward_cpu
    CUDA: ctc_loss_backward_gpu

- func: diag_embed(Tensor self, int offset=0, int dim1=-2, int dim2=-1) -> Tensor
  variants: function, method

- func: diagflat(Tensor self, int offset=0) -> Tensor
  variants: function, method

- func: diagonal(Tensor(a) self, int offset=0, int dim1=0, int dim2=1) -> Tensor(a)
  variants: function, method
  dispatch:
    DefaultBackend: diagonal

- func: diagonal.Dimname(Tensor(a) self, *, Dimname outdim, Dimname dim1, Dimname dim2, int offset=0) -> Tensor(a)
  variants: function, method

- func: diagonal_backward(Tensor grad, int[] input_sizes, int offset, int dim1, int dim2) -> Tensor
  variants: function
  device_guard: False

- func: fill_diagonal_(Tensor(a!) self, Scalar fill_value, bool wrap=False) -> Tensor(a!)
  variants: method

- func: div.Tensor(Tensor self, Tensor other) -> Tensor
  variants: function, method
  dispatch:
    CPU, CUDA: div
    SparseCPU, SparseCUDA: div_sparse

- func: div_.Tensor(Tensor(a!) self, Tensor other) -> Tensor(a!)
  variants: method
  dispatch:
    CPU, CUDA: div_
    SparseCPU, SparseCUDA: div_sparse_

- func: div.out(Tensor self, Tensor other, *, Tensor(a!) out) -> Tensor(a!)
  dispatch:
    CPU, CUDA: div_out
    SparseCPU, SparseCUDA: div_out_sparse_zerodim

<<<<<<< HEAD
- func: div.Tensor_mode(Tensor self, Tensor other, str rounding_mode) -> Tensor
=======
- func: div.Tensor_mode(Tensor self, Tensor other, *, str rounding_mode) -> Tensor
>>>>>>> 9faa29f0
  use_c10_dispatcher: full
  variants: function, method
  dispatch:
    CPU, CUDA: div
<<<<<<< HEAD
    SparseCPU, SparseCUDA: div_sparse

- func: div_.Tensor_mode(Tensor(a!) self, Tensor other, str rounding_mode) -> Tensor(a!)
=======

- func: div_.Tensor_mode(Tensor(a!) self, Tensor other, *, str rounding_mode) -> Tensor(a!)
>>>>>>> 9faa29f0
  use_c10_dispatcher: full
  variants: method
  dispatch:
    CPU, CUDA: div_
<<<<<<< HEAD
    SparseCPU, SparseCUDA: div_sparse_

- func: div.out_mode(Tensor self, Tensor other, str rounding_mode, *, Tensor(a!) out) -> Tensor(a!)
  use_c10_dispatcher: full
  dispatch:
    CPU, CUDA: div_out
    SparseCPU, SparseCUDA: div_out_sparse_zerodim
=======

- func: div.out_mode(Tensor self, Tensor other, *, str rounding_mode, Tensor(a!) out) -> Tensor(a!)
  use_c10_dispatcher: full
  dispatch:
    CPU, CUDA: div_out
>>>>>>> 9faa29f0

# For C++ only, until we have conversion from C++ numbers to Tensor
- func: div.Scalar(Tensor self, Scalar other) -> Tensor
  variants: function, method
  dispatch:
    DefaultBackend: div

- func: div_.Scalar(Tensor(a!) self, Scalar other) -> Tensor(a!)
  variants: method
  dispatch:
    DefaultBackend: div_

<<<<<<< HEAD
- func: div.Scalar_mode(Tensor self, Scalar other, str rounding_mode) -> Tensor
=======
- func: div.Scalar_mode(Tensor self, Scalar other, *, str rounding_mode) -> Tensor
>>>>>>> 9faa29f0
  use_c10_dispatcher: full
  variants: function, method
  dispatch:
    DefaultBackend: div

<<<<<<< HEAD
- func: div_.Scalar_mode(Tensor(a!) self, Scalar other, str rounding_mode) -> Tensor(a!)
=======
- func: div_.Scalar_mode(Tensor(a!) self, Scalar other, *, str rounding_mode) -> Tensor(a!)
>>>>>>> 9faa29f0
  use_c10_dispatcher: full
  variants: method
  dispatch:
    DefaultBackend: div_

# divide, alias for div
- func: divide.Tensor(Tensor self, Tensor other) -> Tensor
  variants: function, method

- func: divide_.Tensor(Tensor(a!) self, Tensor other) -> Tensor(a!)
  variants: method

- func: divide.out(Tensor self, Tensor other, *, Tensor(a!) out) -> Tensor(a!)
  use_c10_dispatcher: hacky_wrapper_for_legacy_signatures

- func: divide.Scalar(Tensor self, Scalar other) -> Tensor
  variants: function, method

- func: divide_.Scalar(Tensor(a!) self, Scalar other) -> Tensor(a!)
  variants: method

<<<<<<< HEAD
- func: divide.Tensor_mode(Tensor self, Tensor other, str rounding_mode) -> Tensor
  use_c10_dispatcher: full
  variants: function, method

- func: divide_.Tensor_mode(Tensor(a!) self, Tensor other, str rounding_mode) -> Tensor(a!)
  use_c10_dispatcher: full
  variants: method

- func: divide.out_mode(Tensor self, Tensor other, str rounding_mode, *, Tensor(a!) out) -> Tensor(a!)
  use_c10_dispatcher: hacky_wrapper_for_legacy_signatures

- func: divide.Scalar_mode(Tensor self, Scalar other, str rounding_mode) -> Tensor
  use_c10_dispatcher: full
  variants: function, method

- func: divide_.Scalar_mode(Tensor(a!) self, Scalar other, str rounding_mode) -> Tensor(a!)
=======
- func: divide.Tensor_mode(Tensor self, Tensor other, *, str rounding_mode) -> Tensor
  use_c10_dispatcher: full
  variants: function, method

- func: divide_.Tensor_mode(Tensor(a!) self, Tensor other, *, str rounding_mode) -> Tensor(a!)
  use_c10_dispatcher: full
  variants: method

- func: divide.out_mode(Tensor self, Tensor other, *, str rounding_mode, Tensor(a!) out) -> Tensor(a!)
  use_c10_dispatcher: hacky_wrapper_for_legacy_signatures

- func: divide.Scalar_mode(Tensor self, Scalar other, *, str rounding_mode) -> Tensor
  use_c10_dispatcher: full
  variants: function, method

- func: divide_.Scalar_mode(Tensor(a!) self, Scalar other, *, str rounding_mode) -> Tensor(a!)
>>>>>>> 9faa29f0
  use_c10_dispatcher: full
  variants: method

  # true_divide, an alias for div
- func: true_divide.Tensor(Tensor self, Tensor other) -> Tensor
  variants: function, method

- func: true_divide_.Tensor(Tensor(a!) self, Tensor other) -> Tensor(a!)
  variants: method

- func: true_divide.out(Tensor self, Tensor other, *, Tensor(a!) out) -> Tensor(a!)
  use_c10_dispatcher: hacky_wrapper_for_legacy_signatures

- func: true_divide.Scalar(Tensor self, Scalar other) -> Tensor
  variants: function, method

- func: true_divide_.Scalar(Tensor(a!) self, Scalar other) -> Tensor(a!)
  variants: method

- func: dot(Tensor self, Tensor tensor) -> Tensor
  variants: function, method
  dispatch:
    CPU: dot
    CUDA: dot_cuda

- func: dot.out(Tensor self, Tensor tensor, *, Tensor(a!) out) -> Tensor(a!)
  use_c10_dispatcher: hacky_wrapper_for_legacy_signatures
  dispatch:
    DefaultBackend: dot_out

- func: vdot(Tensor self, Tensor other) -> Tensor
  variants: function, method
  dispatch:
    CPU: vdot
    CUDA: vdot_cuda

- func: vdot.out(Tensor self, Tensor other, *, Tensor(a!) out) -> Tensor(a!)
  use_c10_dispatcher: hacky_wrapper_for_legacy_signatures
  dispatch:
    DefaultBackend: vdot_out

- func: einsum(str equation, Tensor[] tensors) -> Tensor

- func: embedding(Tensor weight, Tensor indices, int padding_idx=-1, bool scale_grad_by_freq=False, bool sparse=False) -> Tensor
  dispatch:
    DefaultBackend: embedding

- func: embedding_backward(Tensor grad, Tensor indices, int num_weights, int padding_idx, bool scale_grad_by_freq, bool sparse) -> Tensor

- func: embedding_dense_backward(Tensor grad_output, Tensor indices, int num_weights, int padding_idx, bool scale_grad_by_freq) -> Tensor
  dispatch:
    CPU: embedding_dense_backward_cpu
    CUDA: embedding_dense_backward_cuda

- func: embedding_renorm_(Tensor(a!) self, Tensor indices, float max_norm, float norm_type) -> Tensor(a!)
  dispatch:
    CPU: embedding_renorm_cpu_
    CUDA: embedding_renorm_cuda_

- func: embedding_sparse_backward(Tensor grad, Tensor indices, int num_weights, int padding_idx, bool scale_grad_by_freq) -> Tensor

# NOTE [ embedding_bag Native Functions ]
# The `_embedding_bag.*` variants assume that input tensors except for `weight`,
# e.g. `indices` and `offsets` (and `offset2bag`), are contiguous.
# We really only need to enforce this for `_embedding_bag` (the forward) because
# the backward inputs are the same as forward ones.
# The above `embedding_bag` wrapper is created to achieve this, e.g.,
# applying indices = indices.contiguous().
# The backward functions apply a check that these input tensors are contiguous.


- func: _embedding_bag_forward_only(Tensor weight, Tensor indices, Tensor offsets, bool scale_grad_by_freq=False, int mode=0, bool sparse=False, Tensor? per_sample_weights=None, bool include_last_offset=False) -> (Tensor, Tensor, Tensor, Tensor)
  use_c10_dispatcher: hacky_wrapper_for_legacy_signatures
  dispatch:
    CPU: _embedding_bag_forward_only_cpu
    CUDA: _embedding_bag_forward_only_cuda

- func: rowwise_prune(Tensor weight, Tensor mask, ScalarType compressed_indices_dtype) -> (Tensor, Tensor)

# row_stack is the alias of vstack
- func: row_stack(Tensor[] tensors) -> Tensor
  dispatch:
    Math: row_stack

- func: row_stack.out(Tensor[] tensors, *, Tensor(a!) out) -> Tensor(a!)
  use_c10_dispatcher: hacky_wrapper_for_legacy_signatures
  dispatch:
    Math: row_stack_out

- func: embedding_bag(Tensor weight, Tensor indices, Tensor offsets, bool scale_grad_by_freq=False, int mode=0, bool sparse=False, Tensor? per_sample_weights=None, bool include_last_offset=False) -> (Tensor, Tensor, Tensor, Tensor)
  use_c10_dispatcher: hacky_wrapper_for_legacy_signatures

- func: _embedding_bag(Tensor weight, Tensor indices, Tensor offsets, bool scale_grad_by_freq=False, int mode=0, bool sparse=False, Tensor? per_sample_weights=None, bool include_last_offset=False) -> (Tensor, Tensor, Tensor, Tensor)
  use_c10_dispatcher: hacky_wrapper_for_legacy_signatures
  dispatch:
    CPU: _embedding_bag_cpu
    CUDA: _embedding_bag_cuda

- func: _embedding_bag_backward(Tensor grad, Tensor indices, Tensor offsets, Tensor offset2bag, Tensor bag_size, Tensor maximum_indices, int num_weights, bool scale_grad_by_freq, int mode, bool sparse, Tensor? per_sample_weights) -> Tensor
  use_c10_dispatcher: hacky_wrapper_for_legacy_signatures

- func: _embedding_bag_sparse_backward(Tensor grad, Tensor indices, Tensor offsets, Tensor offset2bag, Tensor bag_size, int num_weights, bool scale_grad_by_freq, int mode, Tensor? per_sample_weights) -> Tensor
  use_c10_dispatcher: hacky_wrapper_for_legacy_signatures

- func: _embedding_bag_dense_backward(Tensor grad, Tensor indices, Tensor offsets, Tensor offset2bag, Tensor bag_size, Tensor maximum_indices, int num_weights, bool scale_grad_by_freq, int mode, Tensor? per_sample_weights) -> Tensor
  use_c10_dispatcher: hacky_wrapper_for_legacy_signatures
  dispatch:
    CPU: _embedding_bag_dense_backward_cpu
    CUDA: _embedding_bag_dense_backward_cuda

- func: _embedding_bag_per_sample_weights_backward(Tensor grad, Tensor weight, Tensor indices, Tensor offsets, Tensor offset2bag, int mode) -> Tensor
  dispatch:
    CPU: _embedding_bag_per_sample_weights_backward_cpu
    CUDA: _embedding_bag_per_sample_weights_backward_cuda

- func: empty_meta(int[] size, *, ScalarType? dtype=None, Layout? layout=None, Device? device=None, bool? pin_memory=None, MemoryFormat? memory_format=None) -> Tensor

- func: empty.names(int[] size, *, Dimname[]? names, ScalarType? dtype=None, Layout? layout=None, Device? device=None, bool? pin_memory=None, MemoryFormat? memory_format=None) -> Tensor
  use_c10_dispatcher: hacky_wrapper_for_legacy_signatures
  device_guard: False

- func: empty.memory_format(int[] size, *, ScalarType? dtype=None, Layout? layout=None, Device? device=None, bool? pin_memory=None, MemoryFormat? memory_format=None) -> Tensor
  dispatch:
    CPU: empty_cpu
    CUDA: empty_cuda
    MkldnnCPU: empty_mkldnn
    SparseCPU, SparseCUDA: empty_sparse

- func: new_empty(Tensor self, int[] size, *, ScalarType? dtype=None, Layout? layout=None, Device? device=None, bool? pin_memory=None) -> Tensor
  variants: method

- func: new_empty_strided(Tensor self, int[] size, int[] stride, *, ScalarType? dtype=None, Layout? layout=None, Device? device=None, bool? pin_memory=None) -> Tensor
  use_c10_dispatcher: hacky_wrapper_for_legacy_signatures
  variants: method

- func: new_full(Tensor self, int[] size, Scalar fill_value, *, ScalarType? dtype=None, Layout? layout=None, Device? device=None, bool? pin_memory=None) -> Tensor
  use_c10_dispatcher: hacky_wrapper_for_legacy_signatures
  variants: method

- func: new_zeros(Tensor self, int[] size, *, ScalarType? dtype=None, Layout? layout=None, Device? device=None, bool? pin_memory=None) -> Tensor
  use_c10_dispatcher: hacky_wrapper_for_legacy_signatures
  variants: method

# other overrides are to provide a more helpful error message that dtype is required
- func: _empty_affine_quantized(int[] size, *, ScalarType? dtype=None, Layout? layout=None, Device? device=None, bool? pin_memory=None, float scale=1, int zero_point=0, MemoryFormat? memory_format=contiguous_format) -> Tensor
  use_c10_dispatcher: hacky_wrapper_for_legacy_signatures
  dispatch:
    CPU: empty_affine_quantized_other_backends_stub
    QuantizedCPU, QuantizedCUDA: empty_affine_quantized

# it's a factory function receiving a tensor argument, thus overriding explicitly
# other overrides are to provide a more helpful error message that dtype is required
- func: _empty_per_channel_affine_quantized(int[] size, *, Tensor scales, Tensor zero_points, int axis, ScalarType? dtype=None, Layout? layout=None, Device? device=None, bool? pin_memory=None, MemoryFormat? memory_format=contiguous_format) -> Tensor
  use_c10_dispatcher: hacky_wrapper_for_legacy_signatures
  category_override: factory
  dispatch:
    CPU: empty_per_channel_affine_quantized_other_backends_stub
    QuantizedCPU, QuantizedCUDA: empty_per_channel_affine_quantized

- func: resize_(Tensor(a!) self, int[] size, *, MemoryFormat? memory_format=None) -> Tensor(a!)
  variants: method
  device_guard: False
  dispatch:
    CPU: resize_
    CUDA: resize_cuda_
    QuantizedCPU: quantized_resize_cpu_
    Meta: resize_meta_

- func: empty_quantized(int[] size, Tensor qtensor) -> Tensor
  variants: function
  dispatch:
    QuantizedCPU, QuantizedCUDA: empty_quantized

- func: empty.out(int[] size, *, MemoryFormat? memory_format=None, Tensor(a!) out) -> Tensor(a!)
  use_c10_dispatcher: hacky_wrapper_for_legacy_signatures
  device_guard: False

- func: empty_like(Tensor self, *, ScalarType? dtype=None, Layout? layout=None, Device? device=None, bool? pin_memory=None, MemoryFormat? memory_format=None) -> Tensor
  use_c10_dispatcher: hacky_wrapper_for_legacy_signatures
  device_guard: False

- func: empty_strided(int[] size, int[] stride, *, ScalarType? dtype=None, Layout? layout=None, Device? device=None, bool? pin_memory=None) -> Tensor
  dispatch:
    CPU: empty_strided_cpu
    CUDA: empty_strided_cuda

- func: erf(Tensor self) -> Tensor
  variants: function, method
  dispatch:
    DefaultBackend: erf

- func: erf_(Tensor(a!) self) -> Tensor(a!)
  variants: function, method
  dispatch:
    DefaultBackend: erf_

- func: erf.out(Tensor self, *, Tensor(a!) out) -> Tensor(a!)
  use_c10_dispatcher: hacky_wrapper_for_legacy_signatures
  dispatch:
    CPU, CUDA: erf_out

- func: erfc(Tensor self) -> Tensor
  variants: function, method
  dispatch:
    DefaultBackend: erfc

- func: erfc_(Tensor(a!) self) -> Tensor(a!)
  variants: function, method
  dispatch:
    DefaultBackend: erfc_

- func: erfc.out(Tensor self, *, Tensor(a!) out) -> Tensor(a!)
  use_c10_dispatcher: hacky_wrapper_for_legacy_signatures
  dispatch:
    CPU, CUDA: erfc_out

- func: exp(Tensor self) -> Tensor
  variants: function, method
  dispatch:
    DefaultBackend: exp

- func: exp_(Tensor(a!) self) -> Tensor(a!)
  variants: function, method
  dispatch:
    DefaultBackend: exp_

- func: exp.out(Tensor self, *, Tensor(a!) out) -> Tensor(a!)
  use_c10_dispatcher: hacky_wrapper_for_legacy_signatures
  dispatch:
    CPU, CUDA: exp_out

- func: exp2(Tensor self) -> Tensor
  variants: function, method
  dispatch:
    DefaultBackend: exp2

- func: exp2_(Tensor(a!) self) -> Tensor(a!)
  variants: function, method
  dispatch:
    DefaultBackend: exp2_

- func: exp2.out(Tensor self, *, Tensor(a!) out) -> Tensor(a!)
  use_c10_dispatcher: hacky_wrapper_for_legacy_signatures
  dispatch:
    CPU, CUDA: exp2_out

- func: expm1(Tensor self) -> Tensor
  variants: function, method
  dispatch:
    DefaultBackend: expm1

- func: expm1_(Tensor(a!) self) -> Tensor(a!)
  variants: function, method
  dispatch:
    DefaultBackend: expm1_

- func: expm1.out(Tensor self, *, Tensor(a!) out) -> Tensor(a!)
  use_c10_dispatcher: hacky_wrapper_for_legacy_signatures
  dispatch:
    CPU, CUDA: expm1_out

- func: expand(Tensor(a) self, int[] size, *, bool implicit=False) -> Tensor(a)
  variants: method  # This is method-only to match the previous tensor API. In the future we could make this a function too.
  device_guard: False
  dispatch:
    DefaultBackend: expand

- func: expand_as(Tensor(a) self, Tensor other) -> Tensor(a)
  variants: method  # This is method-only to match the previous tensor API. In the future we could make this a function too.
  device_guard: False

- func: eye(int n, *, ScalarType? dtype=None, Layout? layout=None, Device? device=None, bool? pin_memory=None) -> Tensor
  use_c10_dispatcher: hacky_wrapper_for_legacy_signatures

- func: eye.m(int n, int m, *, ScalarType? dtype=None, Layout? layout=None, Device? device=None, bool? pin_memory=None) -> Tensor
  use_c10_dispatcher: hacky_wrapper_for_legacy_signatures

- func: eye.out(int n, *, Tensor(a!) out) -> Tensor(a!)
  use_c10_dispatcher: hacky_wrapper_for_legacy_signatures
  dispatch:
    CPU: eye_out_cpu
    CUDA: eye_out_cuda

- func: eye.m_out(int n, int m, *, Tensor(a!) out) -> Tensor(a!)
  use_c10_dispatcher: hacky_wrapper_for_legacy_signatures
  dispatch:
    CPU: eye_out_cpu
    CUDA: eye_out_cuda

- func: flatten.using_ints(Tensor(a) self, int start_dim=0, int end_dim=-1) -> Tensor(a)
  variants: function, method

- func: flatten.named_out_dim(Tensor(a) self, int start_dim, int end_dim, Dimname out_dim) -> Tensor(a)
  variants: function, method

- func: flatten.using_names(Tensor(a) self, Dimname start_dim, Dimname end_dim, Dimname out_dim) -> Tensor(a)
  variants: function, method

- func: flatten.DimnameList(Tensor(a) self, Dimname[] dims, Dimname out_dim) -> Tensor(a)
  variants: function, method

- func: unflatten.int(Tensor(a) self, int dim, int[] sizes, Dimname[]? names=None) -> Tensor(a)
  variants: method

- func: unflatten.Dimname(Tensor(a) self, Dimname dim, int[] sizes, Dimname[] names) -> Tensor(a)
  variants: method

- func: fill_.Scalar(Tensor(a!) self, Scalar value) -> Tensor(a!)
  variants: function, method
  dispatch:
    DefaultBackend: fill_

- func: fill_.Tensor(Tensor(a!) self, Tensor value) -> Tensor(a!)
  variants: function, method
  dispatch:
    DefaultBackend: fill_

- func: floor(Tensor self) -> Tensor
  variants: function, method
  dispatch:
    DefaultBackend: floor

- func: floor_(Tensor(a!) self) -> Tensor(a!)
  variants: function, method
  dispatch:
    DefaultBackend: floor_

- func: floor.out(Tensor self, *, Tensor(a!) out) -> Tensor(a!)
  use_c10_dispatcher: hacky_wrapper_for_legacy_signatures
  dispatch:
    CPU, CUDA: floor_out

- func: floor_divide(Tensor self, Tensor other) -> Tensor
  variants: function, method
  dispatch:
    CPU, CUDA: floor_divide
    SparseCPU, SparseCUDA: floor_divide_sparse

- func: floor_divide_.Tensor(Tensor(a!) self, Tensor other) -> Tensor(a!)
  variants: method
  dispatch:
    CPU, CUDA: floor_divide_
    SparseCPU, SparseCUDA: floor_divide_sparse_

- func: floor_divide.out(Tensor self, Tensor other, *, Tensor(a!) out) -> Tensor(a!)
  use_c10_dispatcher: hacky_wrapper_for_legacy_signatures
  dispatch:
    CPU, CUDA: floor_divide_out
    SparseCPU, SparseCUDA: floor_divide_out_sparse_zerodim

- func: floor_divide.Scalar(Tensor self, Scalar other) -> Tensor
  variants: function, method

- func: floor_divide_.Scalar(Tensor(a!) self, Scalar other) -> Tensor(a!)
  variants: method

- func: frac(Tensor self) -> Tensor
  variants: function, method
  dispatch:
    DefaultBackend: frac

- func: frac_(Tensor(a!) self) -> Tensor(a!)
  variants: function, method
  dispatch:
    DefaultBackend: frac_

- func: frac.out(Tensor self, *, Tensor(a!) out) -> Tensor(a!)
  use_c10_dispatcher: hacky_wrapper_for_legacy_signatures
  dispatch:
    CPU, CUDA: frac_out

- func: full.names(int[] size, Scalar fill_value, *, Dimname[]? names, ScalarType? dtype=None, Layout? layout=None, Device? device=None, bool? pin_memory=None) -> Tensor
  use_c10_dispatcher: hacky_wrapper_for_legacy_signatures
  device_guard: False

- func: full(int[] size, Scalar fill_value, *, ScalarType? dtype=None, Layout? layout=None, Device? device=None, bool? pin_memory=None) -> Tensor
  use_c10_dispatcher: hacky_wrapper_for_legacy_signatures

- func: full.out(int[] size, Scalar fill_value, *, Tensor(a!) out) -> Tensor(a!)
  use_c10_dispatcher: hacky_wrapper_for_legacy_signatures

- func: full_like(Tensor self, Scalar fill_value, *, ScalarType? dtype=None, Layout? layout=None, Device? device=None, bool? pin_memory=None, MemoryFormat? memory_format=None) -> Tensor
  use_c10_dispatcher: hacky_wrapper_for_legacy_signatures

- func: from_file(str filename, bool? shared=None, int? size=0, *, ScalarType? dtype=None, Layout? layout=None, Device? device=None, bool? pin_memory=None) -> Tensor
  use_c10_dispatcher: hacky_wrapper_for_legacy_signatures
  dispatch:
    CPU: from_file

- func: gcd.out(Tensor self, Tensor other, *, Tensor(a!) out) -> Tensor(a!)
  use_c10_dispatcher: hacky_wrapper_for_legacy_signatures
  dispatch:
    CPU, CUDA: gcd_out

- func: gcd(Tensor self, Tensor other) -> Tensor
  variants: function, method

- func: gcd_(Tensor(a!) self, Tensor other) -> Tensor(a!)
  variants: function, method

- func: lcm.out(Tensor self, Tensor other, *, Tensor(a!) out) -> Tensor(a!)
  use_c10_dispatcher: hacky_wrapper_for_legacy_signatures
  dispatch:
    CPU, CUDA: lcm_out

- func: lcm(Tensor self, Tensor other) -> Tensor
  variants: function, method

- func: lcm_(Tensor(a!) self, Tensor other) -> Tensor(a!)
  variants: function, method

# NOTE [ grid_sampler Native Functions ]
# `grid_sampler` does all the shape checking and then dispatches to one of
# `cudnn_grid_sampler`, `grid_sampler_2d`, or `grid_sampler_3d`, each of which
# has the corresponding backward defined as native functions as well. Therefore,
# in these functions and their backwards, no more shape checking is done.
#
# There is also _grid_sampler_2d_backward_cpu_fallback which is an
# implementation detail of grid_sampler_2d and is only exposed here for testing
# purposes.
#
# Additionally, arguments `padding_mode` and `interpolation_mode` are cast to
# enums defined in `native/GridSampler.h`. `cudnn_grid_sampler` doesn't take in
# `interpolation_mode` because it only supports Bilinear interpolation mode.
# Nor does it take in `align_corners` because it only supports the mode
# `align_corners = True`.
- func: grid_sampler(Tensor input, Tensor grid, int interpolation_mode, int padding_mode, bool align_corners) -> Tensor

- func: grid_sampler_2d(Tensor input, Tensor grid, int interpolation_mode, int padding_mode, bool align_corners) -> Tensor
  dispatch:
    CPU: grid_sampler_2d_cpu
    CUDA: grid_sampler_2d_cuda

- func: grid_sampler_2d_backward(Tensor grad_output, Tensor input, Tensor grid, int interpolation_mode, int padding_mode, bool align_corners) -> (Tensor, Tensor)
  dispatch:
    CPU: grid_sampler_2d_backward_cpu
    CUDA: grid_sampler_2d_backward_cuda

# See NOTE [ grid_sample CPU fallback ]
- func: _grid_sampler_2d_cpu_fallback(Tensor input, Tensor grid, int interpolation_mode, int padding_mode, bool align_corners) -> Tensor
  dispatch:
    DefaultBackend: _grid_sampler_2d_cpu_fallback

- func: _grid_sampler_2d_cpu_fallback_backward(Tensor grad_output, Tensor input, Tensor grid, int interpolation_mode, int padding_mode, bool align_corners) -> (Tensor, Tensor)

- func: grid_sampler_3d(Tensor input, Tensor grid, int interpolation_mode, int padding_mode, bool align_corners) -> Tensor
  dispatch:
    CPU: grid_sampler_3d_cpu
    CUDA: grid_sampler_3d_cuda

- func: grid_sampler_3d_backward(Tensor grad_output, Tensor input, Tensor grid, int interpolation_mode, int padding_mode, bool align_corners) -> (Tensor, Tensor)
  dispatch:
    CPU: grid_sampler_3d_backward_cpu
    CUDA: grid_sampler_3d_backward_cuda

- func: hann_window(int window_length, *, ScalarType? dtype=None, Layout? layout=None, Device? device=None, bool? pin_memory=None) -> Tensor
  use_c10_dispatcher: hacky_wrapper_for_legacy_signatures

- func: hann_window.periodic(int window_length, bool periodic, *, ScalarType? dtype=None, Layout? layout=None, Device? device=None, bool? pin_memory=None) -> Tensor
  use_c10_dispatcher: hacky_wrapper_for_legacy_signatures

- func: hamming_window(int window_length, *, ScalarType? dtype=None, Layout? layout=None, Device? device=None, bool? pin_memory=None) -> Tensor
  use_c10_dispatcher: hacky_wrapper_for_legacy_signatures

- func: hamming_window.periodic(int window_length, bool periodic, *, ScalarType? dtype=None, Layout? layout=None, Device? device=None, bool? pin_memory=None) -> Tensor
  use_c10_dispatcher: hacky_wrapper_for_legacy_signatures

- func: hamming_window.periodic_alpha(int window_length, bool periodic, float alpha, *, ScalarType? dtype=None, Layout? layout=None, Device? device=None, bool? pin_memory=None) -> Tensor
  use_c10_dispatcher: hacky_wrapper_for_legacy_signatures

- func: hamming_window.periodic_alpha_beta(int window_length, bool periodic, float alpha, float beta, *, ScalarType? dtype=None, Layout? layout=None, Device? device=None, bool? pin_memory=None) -> Tensor
  use_c10_dispatcher: hacky_wrapper_for_legacy_signatures

- func: kaiser_window(int window_length, *, ScalarType? dtype=None, Layout? layout=None, Device? device=None, bool? pin_memory=None) -> Tensor
  use_c10_dispatcher: hacky_wrapper_for_legacy_signatures

- func: kaiser_window.periodic(int window_length, bool periodic, *, ScalarType? dtype=None, Layout? layout=None, Device? device=None, bool? pin_memory=None) -> Tensor
  use_c10_dispatcher: hacky_wrapper_for_legacy_signatures

- func: kaiser_window.beta(int window_length, bool periodic, float beta, *, ScalarType? dtype=None, Layout? layout=None, Device? device=None, bool? pin_memory=None) -> Tensor
  use_c10_dispatcher: hacky_wrapper_for_legacy_signatures

- func: hinge_embedding_loss(Tensor self, Tensor target, float margin=1.0, int reduction=Mean) -> Tensor

- func: group_norm(Tensor input, int num_groups, Tensor? weight=None, Tensor? bias=None, float eps=1e-05, bool cudnn_enabled=True) -> Tensor
  use_c10_dispatcher: hacky_wrapper_for_legacy_signatures

- func: native_group_norm(Tensor input, Tensor? weight, Tensor? bias, int N, int C, int HxW, int group, float eps) -> (Tensor, Tensor, Tensor)
  use_c10_dispatcher: hacky_wrapper_for_legacy_signatures
  dispatch:
    CPU, CUDA: native_group_norm
    Math: math_group_norm

- func: native_group_norm_backward(Tensor grad_out, Tensor input, Tensor mean, Tensor rstd, Tensor? weight, int N, int C, int HxW, int group, bool[3] output_mask) -> (Tensor, Tensor, Tensor)
  use_c10_dispatcher: hacky_wrapper_for_legacy_signatures
  dispatch:
    CPU, CUDA: native_group_norm_backward

# Real to complex forward FFT
- func: _fft_r2c(Tensor self, int[] dim, int normalization, bool onesided) -> Tensor
  variants: function
  dispatch:
    CPU: _fft_r2c_mkl
    CUDA: _fft_r2c_cufft

- func: _fft_r2c.out(Tensor self, int[] dim, int normalization, bool onesided, *, Tensor(a!) out) -> Tensor(a!)
  use_c10_dispatcher: hacky_wrapper_for_legacy_signatures
  variants: function
  dispatch:
    CPU: _fft_r2c_mkl_out
    CUDA: _fft_r2c_cufft_out

# Complex to real inverse FFT
- func: _fft_c2r(Tensor self, int[] dim, int normalization, int last_dim_size) -> Tensor
  variants: function
  dispatch:
    CPU: _fft_c2r_mkl
    CUDA: _fft_c2r_cufft

- func: _fft_c2r.out(Tensor self, int[] dim, int normalization, int last_dim_size, *, Tensor(a!) out) -> Tensor(a!)
  use_c10_dispatcher: hacky_wrapper_for_legacy_signatures
  variants: function
  dispatch:
    CPU: _fft_c2r_mkl_out
    CUDA: _fft_c2r_cufft_out

# Standard complex to complex FFT (forward or backward)
- func: _fft_c2c(Tensor self, int[] dim, int normalization, bool forward) -> Tensor
  variants: function
  dispatch:
    CPU: _fft_c2c_mkl
    CUDA: _fft_c2c_cufft

- func: _fft_c2c.out(Tensor self, int[] dim, int normalization, bool forward, *, Tensor(a!) out) -> Tensor(a!)
  use_c10_dispatcher: hacky_wrapper_for_legacy_signatures
  variants: function
  dispatch:
    CPU: _fft_c2c_mkl_out
    CUDA: _fft_c2c_cufft_out

- func: _cufft_get_plan_cache_size(int device_index) -> int

- func: _cufft_get_plan_cache_max_size(int device_index) -> int

- func: _cufft_set_plan_cache_max_size(int device_index, int max_size) -> ()

- func: _cufft_clear_plan_cache(int device_index) -> ()

- func: index.Tensor(Tensor self, Tensor?[] indices) -> Tensor
  variants: function, method
  dispatch:
    CPU, CUDA: index
    QuantizedCPU: quantized_index
  # NB: This function is special-cased in tools/autograd/gen_variable_type.py
  # NB: The following functions are declared in aten/src/ATen/templates/TensorBody.h and defined in aten/src/ATen/TensorIndexing.cpp:
  # - Tensor Tensor::index(ArrayRef<TensorIndex> indices)
  # - Tensor Tensor::index(std::initializer_list<TensorIndex> indices)

- func: index_copy_(Tensor(a!) self, int dim, Tensor index, Tensor source) -> Tensor(a!)
  variants: method
  dispatch:
    DefaultBackend: index_copy_

- func: index_copy(Tensor self, int dim, Tensor index, Tensor source) -> Tensor
  variants: function, method

- func: index_copy_.dimname(Tensor(a!) self, Dimname dim, Tensor index, Tensor source) -> Tensor(a!)
  variants: method

- func: index_copy.dimname(Tensor self, Dimname dim, Tensor index, Tensor source) -> Tensor
  variants: function, method

- func: index_put_(Tensor(a!) self, Tensor?[] indices, Tensor values, bool accumulate=False) -> Tensor(a!)
  variants: function, method
  dispatch:
    DefaultBackend: index_put_
  # NB: The following functions are declared in aten/src/ATen/templates/TensorBody.h and defined in aten/src/ATen/TensorIndexing.cpp:
  # - Tensor & Tensor::index_put_(ArrayRef<TensorIndex> indices, Tensor const & rhs)
  # - Tensor & Tensor::index_put_(ArrayRef<TensorIndex> indices, Scalar v)
  # - Tensor & Tensor::index_put_(std::initializer_list<TensorIndex> indices, Tensor const & rhs)
  # - Tensor & Tensor::index_put_(std::initializer_list<TensorIndex> indices, Scalar v)

- func: index_put(Tensor self, Tensor?[] indices, Tensor values, bool accumulate=False) -> Tensor
  variants: function, method

- func: _index_put_impl_(Tensor(a!) self, Tensor?[] indices, Tensor values, bool accumulate=False, bool unsafe=False) -> Tensor(a!)
  variants: function
  dispatch:
    CPU, CUDA: _index_put_impl_

- func: instance_norm(Tensor input, Tensor? weight, Tensor? bias, Tensor? running_mean, Tensor? running_var, bool use_input_stats, float momentum, float eps, bool cudnn_enabled) -> Tensor
  use_c10_dispatcher: hacky_wrapper_for_legacy_signatures
  variants: function

- func: inverse(Tensor self) -> Tensor
  variants: function, method
  dispatch:
    DefaultBackend: inverse

- func: inverse.out(Tensor self, *, Tensor(a!) out) -> Tensor(a!)
  use_c10_dispatcher: hacky_wrapper_for_legacy_signatures
  dispatch:
    DefaultBackend: inverse_out

- func: _inverse_helper(Tensor self) -> Tensor
  variants: function
  dispatch:
    CPU: _inverse_helper_cpu
    CUDA: _inverse_helper_cuda

- func: isclose(Tensor self, Tensor other, float rtol=1e-05, float atol=1e-08, bool equal_nan=False) -> Tensor
  variants: function, method

- func: isnan(Tensor self) -> Tensor
  variants: function, method
  device_guard: False
  dispatch:
    CPU, CUDA: isnan
    SparseCPU, SparseCUDA: isnan_sparse

- func: is_distributed(Tensor self) -> bool
  variants: function, method
  device_guard: False

- func: is_floating_point(Tensor self) -> bool
  variants: function, method
  device_guard: False

- func: is_complex(Tensor self) -> bool
  variants: function, method
  device_guard: False

- func: isreal(Tensor self) -> Tensor
  variants: function, method

- func: is_nonzero(Tensor self) -> bool
  variants: function, method
  device_guard: False

- func: is_same_size(Tensor self, Tensor other) -> bool
  variants: function, method
  device_guard: False

- func: is_signed(Tensor self) -> bool
  variants: function, method
  device_guard: False

- func: kl_div(Tensor self, Tensor target, int reduction=Mean, *, bool log_target=False) -> Tensor
  dispatch:
    DefaultBackend: kl_div

- func: kl_div_backward(Tensor grad_output, Tensor self, Tensor target, int reduction=Mean, *, bool log_target=False) -> Tensor
  dispatch:
    CPU: kl_div_backward_cpu
    CUDA: kl_div_backward_cuda

- func: kron(Tensor self, Tensor other) -> Tensor
  variants: function, method
  dispatch:
    Math: kron

- func: kron.out(Tensor self, Tensor other, *, Tensor(a!) out) -> Tensor(a!)
  use_c10_dispatcher: hacky_wrapper_for_legacy_signatures
  dispatch:
    Math: kron_out

- func: kthvalue(Tensor self, int k, int dim=-1, bool keepdim=False) -> (Tensor values, Tensor indices)
  variants: function, method
  dispatch:
    DefaultBackend: kthvalue

- func: kthvalue.values(Tensor self, int k, int dim=-1, bool keepdim=False, *, Tensor(a!) values, Tensor(b!) indices) -> (Tensor(a!) values, Tensor(b!) indices)
  use_c10_dispatcher: hacky_wrapper_for_legacy_signatures
  dispatch:
    CPU: kthvalue_out_cpu
    CUDA: kthvalue_out_cuda

- func: kthvalue.dimname(Tensor self, int k, Dimname dim, bool keepdim=False) -> (Tensor values, Tensor indices)
  variants: function, method

- func: kthvalue.dimname_out(Tensor self, int k, Dimname dim, bool keepdim=False, *, Tensor(a!) values, Tensor(b!) indices) -> (Tensor(a!) values, Tensor(b!) indices)
  use_c10_dispatcher: hacky_wrapper_for_legacy_signatures

- func: layer_norm(Tensor input, int[] normalized_shape, Tensor? weight=None, Tensor? bias=None, float eps=1e-05, bool cudnn_enable=True) -> Tensor
  use_c10_dispatcher: hacky_wrapper_for_legacy_signatures

- func: native_layer_norm(Tensor input, int[] normalized_shape, Tensor? weight, Tensor? bias, float eps) -> (Tensor, Tensor, Tensor)
  use_c10_dispatcher: hacky_wrapper_for_legacy_signatures
  dispatch:
    CPU: layer_norm_cpu
    CUDA: layer_norm_cuda
    Math: math_native_layer_norm

- func: native_layer_norm_backward(Tensor grad_out, Tensor input, int[] normalized_shape, Tensor mean, Tensor rstd, Tensor? weight, Tensor? bias, bool[3] output_mask) -> (Tensor, Tensor, Tensor)
  use_c10_dispatcher: hacky_wrapper_for_legacy_signatures
  dispatch:
    CPU: layer_norm_backward_cpu
    CUDA: layer_norm_backward_cuda

- func: nan_to_num(Tensor self, float? nan=None, float? posinf=None, float? neginf=None) -> Tensor
  variants: function, method
  dispatch:
    DefaultBackend: nan_to_num

- func: nan_to_num_(Tensor(a!) self, float? nan=None, float? posinf=None, float? neginf=None) -> Tensor(a!)
  variants: function, method
  dispatch:
    DefaultBackend: nan_to_num_

- func: nan_to_num.out(Tensor self, float? nan=None, float? posinf=None, float? neginf=None, *, Tensor(a!) out) -> Tensor(a!)
  use_c10_dispatcher: hacky_wrapper_for_legacy_signatures
  dispatch:
    DefaultBackend: nan_to_num_out

- func: linear(Tensor input, Tensor weight, Tensor? bias=None) -> Tensor
  use_c10_dispatcher: hacky_wrapper_for_legacy_signatures
  python_module: nn

- func: mkldnn_linear(Tensor input, Tensor weight, Tensor? bias=None) -> Tensor
  use_c10_dispatcher: hacky_wrapper_for_legacy_signatures
  python_module: nn
  dispatch:
    MkldnnCPU: mkldnn_linear

- func: fbgemm_linear_int8_weight_fp32_activation(Tensor input, Tensor weight, Tensor packed, Tensor col_offsets, Scalar weight_scale, Scalar weight_zero_point, Tensor bias) -> Tensor

- func: fbgemm_linear_int8_weight(Tensor input, Tensor weight, Tensor packed, Tensor col_offsets, Scalar weight_scale, Scalar weight_zero_point, Tensor bias) -> Tensor

- func: fbgemm_linear_quantize_weight(Tensor input) -> (Tensor, Tensor, float, int)

- func: fbgemm_pack_gemm_matrix_fp16(Tensor input) -> Tensor

- func: fbgemm_linear_fp16_weight_fp32_activation(Tensor input, Tensor packed_weight, Tensor bias) -> Tensor

- func: fbgemm_linear_fp16_weight(Tensor input, Tensor packed_weight, Tensor bias) -> Tensor

- func: fbgemm_pack_quantized_matrix(Tensor input) -> Tensor

- func: fbgemm_pack_quantized_matrix.KN(Tensor input, int K, int N) -> Tensor

- func: ldexp.Tensor(Tensor self, Tensor other) -> Tensor
  variants: function, method

- func: ldexp_(Tensor(a!) self, Tensor other) -> Tensor(a!)
  variants: function, method

- func: ldexp.out(Tensor self, Tensor other, *, Tensor(a!) out) -> Tensor(a!)
  use_c10_dispatcher: hacky_wrapper_for_legacy_signatures

- func: linspace(Scalar start, Scalar end, int? steps=None, *, ScalarType? dtype=None, Layout? layout=None, Device? device=None, bool? pin_memory=None) -> Tensor
  use_c10_dispatcher: hacky_wrapper_for_legacy_signatures

- func: linspace.out(Scalar start, Scalar end, int? steps=None, *, Tensor(a!) out) -> Tensor(a!)
  use_c10_dispatcher: hacky_wrapper_for_legacy_signatures
  dispatch:
    CPU: linspace_cpu_out
    CUDA: linspace_cuda_out

- func: log(Tensor self) -> Tensor
  variants: function, method
  dispatch:
    DefaultBackend: log

- func: log_(Tensor(a!) self) -> Tensor(a!)
  variants: function, method
  dispatch:
    DefaultBackend: log_

- func: log.out(Tensor self, *, Tensor(a!) out) -> Tensor(a!)
  use_c10_dispatcher: hacky_wrapper_for_legacy_signatures
  dispatch:
    CPU, CUDA: log_out

- func: log10(Tensor self) -> Tensor
  variants: function, method
  dispatch:
    DefaultBackend: log10

- func: log10_(Tensor(a!) self) -> Tensor(a!)
  variants: function, method
  dispatch:
    DefaultBackend: log10_

- func: log10.out(Tensor self, *, Tensor(a!) out) -> Tensor(a!)
  use_c10_dispatcher: hacky_wrapper_for_legacy_signatures
  dispatch:
    CPU, CUDA: log10_out

- func: log1p(Tensor self) -> Tensor
  variants: function, method
  dispatch:
    CPU, CUDA: log1p
    SparseCPU, SparseCUDA: log1p_sparse

- func: log1p_(Tensor(a!) self) -> Tensor(a!)
  variants: function, method
  dispatch:
    CPU, CUDA: log1p_
    SparseCPU, SparseCUDA: log1p_sparse_

- func: log1p.out(Tensor self, *, Tensor(a!) out) -> Tensor(a!)
  use_c10_dispatcher: hacky_wrapper_for_legacy_signatures
  dispatch:
    CPU, CUDA: log1p_out
    SparseCPU, SparseCUDA: log1p_out_sparse

- func: log2(Tensor self) -> Tensor
  variants: function, method
  dispatch:
    DefaultBackend: log2

- func: log2_(Tensor(a!) self) -> Tensor(a!)
  variants: function, method
  dispatch:
    DefaultBackend: log2_

- func: log2.out(Tensor self, *, Tensor(a!) out) -> Tensor(a!)
  use_c10_dispatcher: hacky_wrapper_for_legacy_signatures
  dispatch:
    CPU, CUDA: log2_out

- func: logaddexp.out(Tensor self, Tensor other, *, Tensor(a!) out) -> Tensor(a!)
  use_c10_dispatcher: hacky_wrapper_for_legacy_signatures
  dispatch:
    CPU, CUDA: logaddexp_out

- func: logaddexp(Tensor self, Tensor other) -> Tensor
  variants: method, function
  dispatch:
    DefaultBackend: logaddexp

- func: logaddexp2.out(Tensor self, Tensor other, *, Tensor(a!) out) -> Tensor(a!)
  use_c10_dispatcher: hacky_wrapper_for_legacy_signatures
  dispatch:
    CPU, CUDA: logaddexp2_out

- func: logaddexp2(Tensor self, Tensor other) -> Tensor
  variants: method, function
  dispatch:
    DefaultBackend: logaddexp2

- func: xlogy.Tensor(Tensor self, Tensor other) -> Tensor
  use_c10_dispatcher: full
  variants: function, method
  dispatch:
    CPU, CUDA: xlogy

- func: xlogy.Scalar_Self(Scalar self, Tensor other) -> Tensor
  use_c10_dispatcher: full
  variants: function
  dispatch:
    CPU, CUDA: xlogy

- func: xlogy.Scalar_Other(Tensor self, Scalar other) -> Tensor
  use_c10_dispatcher: full
  variants: function, method
  dispatch:
    CPU, CUDA: xlogy

# xlogy: inplace variant
- func: xlogy_.Tensor(Tensor(a!) self, Tensor other) -> Tensor(a!)
  use_c10_dispatcher: full
  variants: function, method
  dispatch:
    CPU, CUDA: xlogy_

- func: xlogy_.Scalar_Other(Tensor(a!) self, Scalar other) -> Tensor(a!)
  use_c10_dispatcher: full
  variants: function, method
  dispatch:
    CPU, CUDA: xlogy_

# xlogy: out variant
- func: xlogy.OutTensor(Tensor self, Tensor other, *, Tensor(a!) out) -> Tensor(a!)
  use_c10_dispatcher: hacky_wrapper_for_legacy_signatures
  variants: function
  dispatch:
    CPU, CUDA: xlogy_out

- func: xlogy.OutScalar_Self(Scalar self, Tensor other, *, Tensor(a!) out) -> Tensor(a!)
  use_c10_dispatcher: hacky_wrapper_for_legacy_signatures
  variants: function
  dispatch:
    CPU, CUDA: xlogy_out

- func: xlogy.OutScalar_Other(Tensor self, Scalar other, *, Tensor(a!) out) -> Tensor(a!)
  use_c10_dispatcher: hacky_wrapper_for_legacy_signatures
  variants: function
  dispatch:
    CPU, CUDA: xlogy_out

- func: logdet(Tensor self) -> Tensor
  variants: function, method
  dispatch:
    DefaultBackend: logdet

- func: logspace(Scalar start, Scalar end, int? steps=None, float base=10.0, *, ScalarType? dtype=None, Layout? layout=None, Device? device=None, bool? pin_memory=None) -> Tensor
  use_c10_dispatcher: hacky_wrapper_for_legacy_signatures

- func: logspace.out(Scalar start, Scalar end, int? steps=None, float base=10.0, *, Tensor(a!) out) -> Tensor(a!)
  use_c10_dispatcher: hacky_wrapper_for_legacy_signatures
  dispatch:
    CPU: logspace_cpu_out
    CUDA: logspace_cuda_out

# log_softmax allows positional dtype, unlike most operators, because kwonly is BC-breaking when loading jit models.
- func: log_softmax.int(Tensor self, int dim, ScalarType? dtype=None) -> Tensor
  variants: function, method

- func: log_softmax.Dimname(Tensor self, Dimname dim, *, ScalarType? dtype=None) -> Tensor
  variants: function, method

- func: _log_softmax(Tensor self, int dim, bool half_to_float) -> Tensor
  dispatch:
    CPU: log_softmax_cpu
    CUDA: log_softmax_cuda

- func: _log_softmax_backward_data(Tensor grad_output, Tensor output, int dim, Tensor self) -> Tensor
  dispatch:
    CPU: log_softmax_backward_cpu
    CUDA: log_softmax_backward_cuda

- func: _logcumsumexp(Tensor self, int dim) -> Tensor
  dispatch:
    CPU: _logcumsumexp_cpu
    CUDA: _logcumsumexp_cuda

- func: _logcumsumexp.out(Tensor self, int dim, *, Tensor(a!) out) -> Tensor(a!)
  use_c10_dispatcher: hacky_wrapper_for_legacy_signatures
  dispatch:
    CPU: _logcumsumexp_out_cpu
    CUDA: _logcumsumexp_out_cuda

- func: logcumsumexp(Tensor self, int dim) -> Tensor
  variants: function, method
  dispatch:
    DefaultBackend: logcumsumexp

- func: logcumsumexp.out(Tensor self, int dim, *, Tensor(a!) out) -> Tensor(a!)
  use_c10_dispatcher: hacky_wrapper_for_legacy_signatures
  dispatch:
    DefaultBackend: logcumsumexp_out

- func: logcumsumexp.dimname(Tensor self, Dimname dim) -> Tensor
  variants: function, method

- func: logcumsumexp.dimname_out(Tensor self, Dimname dim, *, Tensor(a!) out) -> Tensor(a!)
  use_c10_dispatcher: hacky_wrapper_for_legacy_signatures

- func: logsumexp(Tensor self, int[1] dim, bool keepdim=False) -> Tensor
  variants: function, method
  dispatch:
    DefaultBackend: logsumexp

- func: logsumexp.out(Tensor self, int[1] dim, bool keepdim=False, *, Tensor(a!) out) -> Tensor(a!)
  use_c10_dispatcher: hacky_wrapper_for_legacy_signatures
  dispatch:
    DefaultBackend: logsumexp_out

- func: logsumexp.names(Tensor self, Dimname[1] dim, bool keepdim=False) -> Tensor
  variants: function, method

- func: logsumexp.names_out(Tensor self, Dimname[1] dim, bool keepdim=False, *, Tensor(a!) out) -> Tensor(a!)
  use_c10_dispatcher: hacky_wrapper_for_legacy_signatures

- func: margin_ranking_loss(Tensor input1, Tensor input2, Tensor target, float margin=0.0, int reduction=Mean) -> Tensor

- func: matmul(Tensor self, Tensor other) -> Tensor
  variants: function, method

- func: matmul.out(Tensor self, Tensor other, *, Tensor(a!) out) -> Tensor(a!)
  use_c10_dispatcher: hacky_wrapper_for_legacy_signatures

- func: matrix_rank.tol(Tensor self, float tol, bool symmetric=False) -> Tensor

- func: matrix_rank(Tensor self, bool symmetric=False) -> Tensor

- func: matrix_power(Tensor self, int n) -> Tensor
  variants: function, method

- func: matrix_exp(Tensor self) -> Tensor
  variants: function, method
  dispatch:
    CPU, CUDA: matrix_exp

- func: matrix_exp_backward(Tensor self, Tensor grad) -> Tensor

- func: _aminmax(Tensor self) -> (Tensor, Tensor)
  variants: function
  dispatch:
    CPU, CUDA: _aminmax_all

- func: _aminmax.dim(Tensor self, int dim, bool keepdim=False) -> (Tensor, Tensor)
  variants: function
  dispatch:
    CPU, CUDA: _aminmax

- func: _compute_linear_combination(Tensor input, Tensor coefficients) -> Tensor
  dispatch:
    CPU, CUDA: _compute_linear_combination

- func: _compute_linear_combination.out(Tensor input, Tensor coefficients, *, Tensor(a!) out) -> Tensor(a!)
  use_c10_dispatcher: hacky_wrapper_for_legacy_signatures
  dispatch:
    CPU, CUDA: _compute_linear_combination_out

- func: max.dim(Tensor self, int dim, bool keepdim=False) -> (Tensor values, Tensor indices)
  variants: function, method
  dispatch:
    DefaultBackend: max

- func: max.dim_max(Tensor self, int dim, bool keepdim=False, *, Tensor(a!) max, Tensor(b!) max_values) -> (Tensor(a!) values, Tensor(b!) indices)
  use_c10_dispatcher: hacky_wrapper_for_legacy_signatures
  dispatch:
    CPU, CUDA: max_out

- func: max.names_dim(Tensor self, Dimname dim, bool keepdim=False) -> (Tensor values, Tensor indices)
  variants: function, method

- func: max.names_dim_max(Tensor self, Dimname dim, bool keepdim=False, *, Tensor(a!) max, Tensor(b!) max_values) -> (Tensor(a!) values, Tensor(b!) indices)
  use_c10_dispatcher: hacky_wrapper_for_legacy_signatures

- func: value_selecting_reduction_backward(Tensor grad, int dim, Tensor indices, int[] sizes, bool keepdim) -> Tensor
  variants: function
  device_guard: False

- func: amax(Tensor self, int[1] dim=[], bool keepdim=False) -> Tensor
  variants: function, method
  dispatch:
    DefaultBackend: amax

- func: amax.out(Tensor self, int[1] dim=[], bool keepdim=False, *, Tensor(a!) out) -> Tensor(a!)
  use_c10_dispatcher: hacky_wrapper_for_legacy_signatures
  dispatch:
    CPU, CUDA: amax_out

# Return: (Tensor output, Tensor indices)
- func: max_pool1d_with_indices(Tensor self, int[1] kernel_size, int[1] stride=[], int[1] padding=0, int[1] dilation=1, bool ceil_mode=False) -> (Tensor, Tensor)

- func: max_pool1d(Tensor self, int[1] kernel_size, int[1] stride=[], int[1] padding=0, int[1] dilation=1, bool ceil_mode=False) -> Tensor

- func: max_pool2d(Tensor self, int[2] kernel_size, int[2] stride=[], int[2] padding=0, int[2] dilation=1, bool ceil_mode=False) -> Tensor

- func: mkldnn_max_pool2d(Tensor self, int[2] kernel_size, int[2] stride=[], int[2] padding=0, int[2] dilation=1, bool ceil_mode=False) -> Tensor
  dispatch:
    MkldnnCPU: mkldnn_max_pool2d

- func: mkldnn_max_pool3d(Tensor self, int[3] kernel_size, int[3] stride=[], int[3] padding=0, int[3] dilation=1, bool ceil_mode=False) -> Tensor
  dispatch:
    MkldnnCPU: mkldnn_max_pool3d

- func: quantized_max_pool1d(Tensor self, int[1] kernel_size, int[1] stride=[], int[1] padding=0, int[1] dilation=1, bool ceil_mode=False) -> Tensor
  dispatch:
    QuantizedCPU: quantized_max_pool1d

- func: quantized_max_pool2d(Tensor self, int[2] kernel_size, int[2] stride=[], int[2] padding=0, int[2] dilation=1, bool ceil_mode=False) -> Tensor
  dispatch:
    QuantizedCPU: quantized_max_pool2d

- func: max_pool3d(Tensor self, int[3] kernel_size, int[3] stride=[], int[3] padding=0, int[3] dilation=1, bool ceil_mode=False) -> Tensor

# The CPU and GPU dispatch variants are named weirdly here because otherwise there
# are namespacing issues in C++
- func: mean(Tensor self, *, ScalarType? dtype=None) -> Tensor
  variants: function, method
  dispatch:
    CPU, CUDA: mean_cpu_gpu
    QuantizedCPU: mean_quantized_cpu

- func: mean.dim(Tensor self, int[1] dim, bool keepdim=False, *, ScalarType? dtype=None) -> Tensor
  variants: function, method
  dispatch:
    CPU, CUDA: mean_cpu_gpu
    QuantizedCPU: mean_quantized_cpu

- func: mean.out(Tensor self, int[1] dim, bool keepdim=False, *, ScalarType? dtype=None, Tensor(a!) out) -> Tensor(a!)
  use_c10_dispatcher: hacky_wrapper_for_legacy_signatures
  dispatch:
    CPU, CUDA: mean_out_cpu_gpu
    QuantizedCPU: mean_out_quantized_cpu

- func: mean.names_dim(Tensor self, Dimname[1] dim, bool keepdim=False, *, ScalarType? dtype=None) -> Tensor
  variants: function, method

- func: mean.names_out(Tensor self, Dimname[1] dim, bool keepdim=False, *, ScalarType? dtype=None, Tensor(a!) out) -> Tensor(a!)
  use_c10_dispatcher: hacky_wrapper_for_legacy_signatures

- func: median(Tensor self) -> Tensor
  variants: function, method
  dispatch:
    CPU: median_cpu
    CUDA: median_cuda

- func: median.dim(Tensor self, int dim, bool keepdim=False) -> (Tensor values, Tensor indices)
  variants: function, method
  dispatch:
    DefaultBackend: median

- func: median.dim_values(Tensor self, int dim, bool keepdim=False, *, Tensor(a!) values, Tensor(b!) indices) -> (Tensor(a!) values, Tensor(b!) indices)
  use_c10_dispatcher: hacky_wrapper_for_legacy_signatures
  dispatch:
    CPU: median_out_cpu
    CUDA: median_out_cuda

- func: median.names_dim(Tensor self, Dimname dim, bool keepdim=False) -> (Tensor values, Tensor indices)
  variants: function, method

- func: median.names_dim_values(Tensor self, Dimname dim, bool keepdim=False, *, Tensor(a!) values, Tensor(b!) indices) -> (Tensor(a!) values, Tensor(b!) indices)
  use_c10_dispatcher: hacky_wrapper_for_legacy_signatures

- func: nanmedian(Tensor self) -> Tensor
  variants: function, method
  dispatch:
    CPU: nanmedian_cpu
    CUDA: nanmedian_cuda

- func: nanmedian.dim(Tensor self, int dim, bool keepdim=False) -> (Tensor values, Tensor indices)
  variants: function, method
  dispatch:
    DefaultBackend: nanmedian

- func: nanmedian.dim_values(Tensor self, int dim, bool keepdim=False, *, Tensor(a!) values, Tensor(b!) indices) -> (Tensor(a!) values, Tensor(b!) indices)
  use_c10_dispatcher: hacky_wrapper_for_legacy_signatures
  dispatch:
    CPU: nanmedian_out_cpu
    CUDA: nanmedian_out_cuda

- func: nanmedian.names_dim(Tensor self, Dimname dim, bool keepdim=False) -> (Tensor values, Tensor indices)
  variants: function, method

- func: nanmedian.names_dim_values(Tensor self, Dimname dim, bool keepdim=False, *, Tensor(a!) values, Tensor(b!) indices) -> (Tensor(a!) values, Tensor(b!) indices)
  use_c10_dispatcher: hacky_wrapper_for_legacy_signatures

- func: min.dim(Tensor self, int dim, bool keepdim=False) -> (Tensor values, Tensor indices)
  variants: function, method
  dispatch:
    DefaultBackend: min

- func: min.dim_min(Tensor self, int dim, bool keepdim=False, *, Tensor(a!) min, Tensor(b!) min_indices) -> (Tensor(a!) values, Tensor(b!) indices)
  use_c10_dispatcher: hacky_wrapper_for_legacy_signatures
  dispatch:
    CPU, CUDA: min_out

- func: min.names_dim(Tensor self, Dimname dim, bool keepdim=False) -> (Tensor values, Tensor indices)
  variants: function, method

- func: min.names_dim_min(Tensor self, Dimname dim, bool keepdim=False, *, Tensor(a!) min, Tensor(b!) min_indices) -> (Tensor(a!) values, Tensor(b!) indices)
  use_c10_dispatcher: hacky_wrapper_for_legacy_signatures

- func: amin(Tensor self, int[1] dim=[], bool keepdim=False) -> Tensor
  variants: function, method
  dispatch:
    DefaultBackend: amin

- func: amin.out(Tensor self, int[1] dim=[], bool keepdim=False, *, Tensor(a!) out) -> Tensor(a!)
  use_c10_dispatcher: hacky_wrapper_for_legacy_signatures
  dispatch:
    CPU, CUDA: amin_out

- func: mkldnn_convolution(Tensor self, Tensor weight, Tensor? bias, int[] padding, int[] stride, int[] dilation, int groups) -> Tensor
  use_c10_dispatcher: hacky_wrapper_for_legacy_signatures
  dispatch:
    DefaultBackend: mkldnn_convolution

- func: mkldnn_convolution_backward_input(int[] self_size, Tensor grad_output, Tensor weight, int[] padding, int[] stride, int[] dilation, int groups, bool bias_defined) -> Tensor

- func: mkldnn_convolution_backward_weights(int[] weight_size, Tensor grad_output, Tensor self, int[] padding, int[] stride, int[] dilation, int groups, bool bias_defined) -> (Tensor, Tensor)

- func: mkldnn_convolution_backward(Tensor self, Tensor grad_output, Tensor weight, int[] padding, int[] stride, int[] dilation, int groups, bool[3] output_mask) -> (Tensor, Tensor, Tensor)
  dispatch:
    DefaultBackend: mkldnn_convolution_backward

- func: miopen_batch_norm(Tensor input, Tensor weight, Tensor? bias, Tensor? running_mean, Tensor? running_var, bool training, float exponential_average_factor, float epsilon) -> (Tensor, Tensor, Tensor)
  use_c10_dispatcher: hacky_wrapper_for_legacy_signatures
  dispatch:
    CUDA: miopen_batch_norm

- func: miopen_batch_norm_backward(Tensor input, Tensor grad_output, Tensor weight, Tensor? running_mean, Tensor? running_var, Tensor? save_mean, Tensor? save_var, float epsilon) -> (Tensor, Tensor, Tensor)
  use_c10_dispatcher: hacky_wrapper_for_legacy_signatures
  dispatch:
    CUDA: miopen_batch_norm_backward

- func: miopen_convolution(Tensor self, Tensor weight, Tensor? bias, int[] padding, int[] stride, int[] dilation, int groups, bool benchmark, bool deterministic) -> Tensor
  use_c10_dispatcher: hacky_wrapper_for_legacy_signatures
  dispatch:
    CUDA: miopen_convolution

- func: miopen_convolution_backward_input(int[] self_size, Tensor grad_output, Tensor weight, int[] padding, int[] stride, int[] dilation, int groups, bool benchmark, bool deterministic) -> Tensor
  dispatch:
    CUDA: miopen_convolution_backward_input

- func: miopen_convolution_backward(Tensor self, Tensor grad_output, Tensor weight, int[] padding, int[] stride, int[] dilation, int groups, bool benchmark, bool deterministic, bool[3] output_mask) -> (Tensor, Tensor, Tensor)
  dispatch:
    CUDA: miopen_convolution_backward

- func: miopen_convolution_backward_bias(Tensor grad_output) -> Tensor
  dispatch:
    CUDA: miopen_convolution_backward_bias

- func: miopen_convolution_backward_weight(int[] weight_size, Tensor grad_output, Tensor self, int[] padding, int[] stride, int[] dilation, int groups, bool benchmark, bool deterministic) -> Tensor
  dispatch:
    CUDA: miopen_convolution_backward_weight

- func: miopen_convolution_transpose(Tensor self, Tensor weight, Tensor? bias, int[] padding, int[] output_padding, int[] stride, int[] dilation, int groups, bool benchmark, bool deterministic) -> Tensor
  use_c10_dispatcher: hacky_wrapper_for_legacy_signatures
  dispatch:
    CUDA: miopen_convolution_transpose

# NB: output_padding not strictly needed here, but it's helpful for the float
# backwards
- func: miopen_convolution_transpose_backward(Tensor self, Tensor grad_output, Tensor weight, int[] padding, int[] output_padding, int[] stride, int[] dilation, int groups, bool benchmark, bool deterministic, bool[3] output_mask) -> (Tensor, Tensor, Tensor)
  dispatch:
    CUDA: miopen_convolution_transpose_backward

- func: miopen_convolution_transpose_backward_input(Tensor grad_output, Tensor weight, int[] padding, int[] stride, int[] dilation, int groups, bool benchmark, bool deterministic) -> Tensor
  dispatch:
    CUDA: miopen_convolution_transpose_backward_input

- func: miopen_convolution_transpose_backward_weight(int[] weight_size, Tensor grad_output, Tensor self, int[] padding, int[] stride, int[] dilation, int groups, bool benchmark, bool deterministic) -> Tensor
  dispatch:
    CUDA: miopen_convolution_transpose_backward_weight

- func: miopen_depthwise_convolution(Tensor self, Tensor weight, Tensor? bias, int[] padding, int[] stride, int[] dilation, int groups, bool benchmark, bool deterministic) -> Tensor
  use_c10_dispatcher: hacky_wrapper_for_legacy_signatures
  dispatch:
    CUDA: miopen_depthwise_convolution

- func: miopen_depthwise_convolution_backward_input(int[] self_size, Tensor grad_output, Tensor weight, int[] padding, int[] stride, int[] dilation, int groups, bool benchmark, bool deterministic) -> Tensor
  dispatch:
    CUDA: miopen_depthwise_convolution_backward_input

- func: miopen_depthwise_convolution_backward(Tensor self, Tensor grad_output, Tensor weight, int[] padding, int[] stride, int[] dilation, int groups, bool benchmark, bool deterministic, bool[3] output_mask) -> (Tensor, Tensor, Tensor)
  dispatch:
    CUDA: miopen_depthwise_convolution_backward

- func: miopen_depthwise_convolution_backward_weight(int[] weight_size, Tensor grad_output, Tensor self, int[] padding, int[] stride, int[] dilation, int groups, bool benchmark, bool deterministic) -> Tensor
  dispatch:
    CUDA: miopen_depthwise_convolution_backward_weight

- func: miopen_rnn(Tensor input, Tensor[] weight, int weight_stride0, Tensor hx, Tensor? cx, int mode, int hidden_size, int num_layers, bool batch_first, float dropout, bool train, bool bidirectional, int[] batch_sizes, Tensor? dropout_state) -> (Tensor, Tensor, Tensor, Tensor, Tensor)
  use_c10_dispatcher: hacky_wrapper_for_legacy_signatures
  dispatch:
    CUDA: miopen_rnn

- func: miopen_rnn_backward(Tensor input, Tensor[] weight, int weight_stride0, Tensor weight_buf, Tensor hx, Tensor? cx, Tensor output, Tensor? grad_output, Tensor? grad_hy, Tensor? grad_cy, int mode, int hidden_size, int num_layers, bool batch_first, float dropout, bool train, bool bidirectional, int[] batch_sizes, Tensor? dropout_state, Tensor reserve, bool[4] output_mask) -> (Tensor, Tensor, Tensor, Tensor[])
  use_c10_dispatcher: hacky_wrapper_for_legacy_signatures
  dispatch:
    CUDA: miopen_rnn_backward

- func: mm(Tensor self, Tensor mat2) -> Tensor
  variants: function, method
  dispatch:
    CPU: mm_cpu
    CUDA: mm_cuda
    SparseCPU, SparseCUDA: _sparse_mm

- func: mm.out(Tensor self, Tensor mat2, *, Tensor(a!) out) -> Tensor(a!)
  use_c10_dispatcher: hacky_wrapper_for_legacy_signatures
  dispatch:
    CPU: mm_cpu_out
    CUDA: mm_out_cuda
    SparseCPU, SparseCUDA: _sparse_mm_out

- func: _sparse_mm(Tensor sparse, Tensor dense) -> Tensor

- func: _sparse_sparse_matmul(Tensor self, Tensor other) -> Tensor
  use_c10_dispatcher: full
  dispatch:
    SparseCPU: sparse_sparse_matmul_cpu
    SparseCUDA: sparse_sparse_matmul_cuda

- func: _sparse_matrix_mask_helper(Tensor t, Tensor mask_indices) -> Tensor
  dispatch:
    SparseCPU: sparse_matrix_mask_helper_cpu
    SparseCUDA: sparse_matrix_mask_helper_cuda

- func: mode(Tensor self, int dim=-1, bool keepdim=False) -> (Tensor values, Tensor indices)
  variants: function, method
  dispatch:
    CPU, CUDA: mode

- func: mode.values(Tensor self, int dim=-1, bool keepdim=False, *, Tensor(a!) values, Tensor(b!) indices) -> (Tensor(a!) values, Tensor(b!) indices)
  use_c10_dispatcher: hacky_wrapper_for_legacy_signatures
  dispatch:
    DefaultBackend: mode_out

- func: mode.dimname(Tensor self, Dimname dim, bool keepdim=False) -> (Tensor values, Tensor indices)
  variants: function, method

- func: mode.dimname_out(Tensor self, Dimname dim, bool keepdim=False, *, Tensor(a!) values, Tensor(b!) indices) -> (Tensor(a!) values, Tensor(b!) indices)
  use_c10_dispatcher: hacky_wrapper_for_legacy_signatures

- func: mul.Tensor(Tensor self, Tensor other) -> Tensor
  variants: function, method
  dispatch:
    CPU, CUDA: mul
    SparseCPU, SparseCUDA: mul_sparse
    MkldnnCPU: mkldnn_mul

- func: mul_.Tensor(Tensor(a!) self, Tensor other) -> Tensor(a!)
  variants: method
  dispatch:
    CPU, CUDA: mul_
    SparseCPU, SparseCUDA: mul_sparse_
    MkldnnCPU: mkldnn_mul_

- func: mul.out(Tensor self, Tensor other, *, Tensor(a!) out) -> Tensor(a!)
  use_c10_dispatcher: hacky_wrapper_for_legacy_signatures
  dispatch:
    CPU, CUDA: mul_out
    SparseCPU: mul_out_sparse_cpu
    SparseCUDA: mul_out_sparse_cuda
    MkldnnCPU: mkldnn_mul_out

  # For C++ only, until we have conversion from C++ numbers to Tensor
- func: mul.Scalar(Tensor self, Scalar other) -> Tensor
  variants: function, method
  dispatch:
    DefaultBackend: mul

- func: mul_.Scalar(Tensor(a!) self, Scalar other) -> Tensor(a!)
  variants: method
  dispatch:
    DefaultBackend: mul_

# multiply, alias for mul
- func: multiply.Tensor(Tensor self, Tensor other) -> Tensor
  variants: function, method

- func: multiply_.Tensor(Tensor(a!) self, Tensor other) -> Tensor(a!)
  variants: method

- func: multiply.out(Tensor self, Tensor other, *, Tensor(a!) out) -> Tensor(a!)
  use_c10_dispatcher: hacky_wrapper_for_legacy_signatures

- func: multiply.Scalar(Tensor self, Scalar other) -> Tensor
  variants: function, method

- func: multiply_.Scalar(Tensor(a!) self, Scalar other) -> Tensor(a!)
  variants: method

- func: mv(Tensor self, Tensor vec) -> Tensor
  variants: function, method
  dispatch:
    CPU, CUDA: mv
    SparseCPU, SparseCUDA: mv_sparse

- func: mv.out(Tensor self, Tensor vec, *, Tensor(a!) out) -> Tensor(a!)
  use_c10_dispatcher: hacky_wrapper_for_legacy_signatures
  dispatch:
    DefaultBackend: mv_out

- func: mvlgamma(Tensor self, int p) -> Tensor
  variants: function, method
  dispatch:
    DefaultBackend: mvlgamma

- func: mvlgamma_(Tensor(a!) self, int p) -> Tensor(a!)
  variants: method
  dispatch:
    DefaultBackend: mvlgamma_

- func: narrow_copy(Tensor self, int dim, int start, int length) -> Tensor
  variants: method
  dispatch:
    CPU, CUDA: narrow_copy_dense
    SparseCPU, SparseCUDA: narrow_copy_sparse

- func: narrow(Tensor(a) self, int dim, int start, int length) -> Tensor(a)
  variants: function, method
  device_guard: False

- func: narrow.Tensor(Tensor(a) self, int dim, Tensor start, int length) -> Tensor(a)
  variants: function, method
  device_guard: False

- func: native_batch_norm(Tensor input, Tensor? weight, Tensor? bias, Tensor? running_mean, Tensor? running_var, bool training, float momentum, float eps) -> (Tensor, Tensor, Tensor)
  use_c10_dispatcher: hacky_wrapper_for_legacy_signatures
  dispatch:
    CPU: batch_norm_cpu
    CUDA: batch_norm_cuda
    MkldnnCPU: mkldnn_batch_norm

- func: native_batch_norm.out(Tensor input, Tensor? weight, Tensor? bias, Tensor? running_mean, Tensor? running_var, bool training, float momentum, float eps, *, Tensor(a!) out, Tensor(b!) save_mean, Tensor(c!) save_invstd) -> (Tensor(a!), Tensor(b!), Tensor(c!))
  use_c10_dispatcher: hacky_wrapper_for_legacy_signatures
  dispatch:
    CUDA: batch_norm_cuda_out

- func: batch_norm_stats(Tensor input, float eps) -> (Tensor, Tensor)
  dispatch:
    CUDA: batch_norm_stats_cuda

- func: batch_norm_elemt(Tensor input, Tensor? weight, Tensor? bias, Tensor mean, Tensor invstd, float eps) -> Tensor
  use_c10_dispatcher: hacky_wrapper_for_legacy_signatures
  dispatch:
    CUDA: batch_norm_elemt_cuda

- func: batch_norm_elemt.out(Tensor input, Tensor? weight, Tensor? bias, Tensor mean, Tensor invstd, float eps, *, Tensor(a!) out) -> Tensor(a!)
  use_c10_dispatcher: hacky_wrapper_for_legacy_signatures
  dispatch:
    CUDA: batch_norm_elemt_cuda_out

# for backward compatibility
- func: batch_norm_gather_stats(Tensor input, Tensor mean, Tensor invstd, Tensor? running_mean, Tensor? running_var, float momentum, float eps, int count) -> (Tensor, Tensor)
  use_c10_dispatcher: hacky_wrapper_for_legacy_signatures
  dispatch:
    CUDA: batch_norm_gather_stats_cuda

- func: batch_norm_gather_stats_with_counts(Tensor input, Tensor mean, Tensor invstd, Tensor? running_mean, Tensor? running_var, float momentum, float eps, Tensor counts) -> (Tensor, Tensor)
  use_c10_dispatcher: hacky_wrapper_for_legacy_signatures
  dispatch:
    CUDA: batch_norm_gather_stats_with_counts_cuda

- func: native_batch_norm_backward(Tensor grad_out, Tensor input, Tensor? weight, Tensor? running_mean, Tensor? running_var, Tensor? save_mean, Tensor? save_invstd, bool train, float eps, bool[3] output_mask) -> (Tensor, Tensor, Tensor)
  use_c10_dispatcher: hacky_wrapper_for_legacy_signatures
  dispatch:
    CPU: batch_norm_backward_cpu
    CUDA: batch_norm_backward_cuda

- func: batch_norm_backward_reduce(Tensor grad_out, Tensor input, Tensor mean, Tensor invstd, Tensor? weight, bool input_g, bool weight_g, bool bias_g) -> (Tensor, Tensor, Tensor, Tensor)
  use_c10_dispatcher: hacky_wrapper_for_legacy_signatures
  dispatch:
    CUDA: batch_norm_backward_reduce_cuda

- func: batch_norm_backward_elemt(Tensor grad_out, Tensor input, Tensor mean, Tensor invstd, Tensor? weight, Tensor mean_dy, Tensor mean_dy_xmu) -> Tensor
  use_c10_dispatcher: hacky_wrapper_for_legacy_signatures
  dispatch:
    CUDA: batch_norm_backward_elemt_cuda

- func: batch_norm_update_stats(Tensor input, Tensor? running_mean, Tensor? running_var, float momentum) -> (Tensor, Tensor)
  use_c10_dispatcher: hacky_wrapper_for_legacy_signatures
  dispatch:
    CPU: batch_norm_update_stats_cpu
    CUDA: batch_norm_update_stats_cuda

- func: is_vulkan_available() -> bool

- func: _nnpack_available() -> bool

- func: _nnpack_spatial_convolution(Tensor input, Tensor weight, Tensor? bias, int[2] padding, int[2] stride=1) -> Tensor
  use_c10_dispatcher: hacky_wrapper_for_legacy_signatures
  variants: function
  dispatch:
    DefaultBackend: _nnpack_spatial_convolution

- func: _nnpack_spatial_convolution_backward(Tensor input, Tensor grad_output, Tensor weight, int[2] padding, bool[3] output_mask) -> (Tensor, Tensor, Tensor)
  variants: function

- func: _nnpack_spatial_convolution_backward_input(Tensor input, Tensor grad_output, Tensor weight, int[2] padding) -> Tensor
  variants: function

- func: _nnpack_spatial_convolution_backward_weight(Tensor input, int[] weightsize, Tensor grad_output, int[2] padding) -> Tensor
  variants: function

- func: ones.names(int[] size, *, Dimname[]? names, ScalarType? dtype=None, Layout? layout=None, Device? device=None, bool? pin_memory=None) -> Tensor
  use_c10_dispatcher: hacky_wrapper_for_legacy_signatures
  device_guard: False

- func: ones(int[] size, *, ScalarType? dtype=None, Layout? layout=None, Device? device=None, bool? pin_memory=None) -> Tensor
  use_c10_dispatcher: hacky_wrapper_for_legacy_signatures

- func: ones.out(int[] size, *, Tensor(a!) out) -> Tensor(a!)
  use_c10_dispatcher: hacky_wrapper_for_legacy_signatures

- func: ones_like(Tensor self, *, ScalarType? dtype=None, Layout? layout=None, Device? device=None, bool? pin_memory=None, MemoryFormat? memory_format=None) -> Tensor
  use_c10_dispatcher: hacky_wrapper_for_legacy_signatures

- func: pairwise_distance(Tensor x1, Tensor x2, float p=2, float eps=1e-06, bool keepdim=False) -> Tensor

- func: cdist(Tensor x1, Tensor x2, float p=2, int? compute_mode=None) -> Tensor

- func: _euclidean_dist(Tensor x1, Tensor x2) -> Tensor
  dispatch:
    DefaultBackend: _euclidean_dist

- func: _cdist_forward(Tensor x1, Tensor x2, float p, int? compute_mode) -> Tensor
  dispatch:
    CPU, CUDA: _cdist_forward

- func: _cdist_backward(Tensor grad, Tensor x1, Tensor x2, float p, Tensor cdist) -> Tensor
  dispatch:
    CPU, CUDA: _cdist_backward

- func: pdist(Tensor self, float p=2) -> Tensor

- func: _pdist_forward(Tensor self, float p=2) -> Tensor
  dispatch:
    CPU, CUDA: _pdist_forward

- func: _pdist_backward(Tensor grad, Tensor self, float p, Tensor pdist) -> Tensor
  dispatch:
    CPU, CUDA: _pdist_backward

- func: cosine_similarity(Tensor x1, Tensor x2, int dim=1, float eps=1e-08) -> Tensor
  variants: function

- func: permute(Tensor(a) self, int[] dims) -> Tensor(a)
  variants: method  # This is method-only to match the previous tensor API. In the future we could make this a function too.
  dispatch:
    DefaultBackend: permute

- func: movedim.intlist(Tensor(a) self, int[] source, int[] destination) -> Tensor(a)
  variants: function, method

- func: movedim.int(Tensor(a) self, int source, int destination) -> Tensor(a)
  variants: function, method

# moveaxis, alias for movedim
- func: moveaxis.intlist(Tensor(a) self, int[] source, int[] destination) -> Tensor(a)
  variants: function, method

- func: moveaxis.int(Tensor(a) self, int source, int destination) -> Tensor(a)
  variants: function, method

# Only exposed from C++ -- in Python,
# we expose it as an attribute `T`, not a function.
#
# I'd like to name this "T" in C++ too, but
# calling a native function "T" causes undefined
# behavior on Windows, for reasons I don't understand
# (maybe related to capital letter collation somehow...)
- func: numpy_T(Tensor(a) self) -> Tensor(a)
  variants: method

- func: pixel_shuffle(Tensor self, int upscale_factor) -> Tensor

- func: pixel_unshuffle(Tensor self, int downscale_factor) -> Tensor
  use_c10_dispatcher: full

- func: channel_shuffle(Tensor self, int groups) -> Tensor
  dispatch:
    CPU: channel_shuffle
    QuantizedCPU: channel_shuffle_quantized_cpu

- func: is_pinned(Tensor self) -> bool
  variants: method

- func: pin_memory(Tensor(a) self) -> Tensor(a)
  variants: method

- func: pinverse(Tensor self, float rcond=1e-15) -> Tensor
  variants: function, method

- func: poisson_nll_loss(Tensor input, Tensor target, bool log_input, bool full, float eps, int reduction) -> Tensor
  variants: function

- func: rad2deg(Tensor self) -> Tensor
  variants: function, method
  dispatch:
    DefaultBackend: rad2deg

- func: rad2deg_(Tensor(a!) self) -> Tensor(a!)
  variants: function, method
  dispatch:
    DefaultBackend: rad2deg_

- func: rad2deg.out(Tensor self, *, Tensor(a!) out) -> Tensor(a!)
  use_c10_dispatcher: hacky_wrapper_for_legacy_signatures
  dispatch:
    DefaultBackend: rad2deg_out

- func: deg2rad(Tensor self) -> Tensor
  variants: function, method
  dispatch:
    DefaultBackend: deg2rad

- func: deg2rad_(Tensor(a!) self) -> Tensor(a!)
  variants: function, method
  dispatch:
    DefaultBackend: deg2rad_

- func: deg2rad.out(Tensor self, *, Tensor(a!) out) -> Tensor(a!)
  use_c10_dispatcher: hacky_wrapper_for_legacy_signatures
  dispatch:
    DefaultBackend: deg2rad_out

- func: scalar_tensor(Scalar s, *, ScalarType? dtype=None, Layout? layout=None, Device? device=None, bool? pin_memory=None) -> Tensor
  use_c10_dispatcher: hacky_wrapper_for_legacy_signatures

- func: rand.names(int[] size, *, Dimname[]? names, ScalarType? dtype=None, Layout? layout=None, Device? device=None, bool? pin_memory=None) -> Tensor
  use_c10_dispatcher: hacky_wrapper_for_legacy_signatures
  device_guard: False

- func: rand.generator_with_names(int[] size, *, Generator? generator, Dimname[]? names, ScalarType? dtype=None, Layout? layout=None, Device? device=None, bool? pin_memory=None) -> Tensor
  use_c10_dispatcher: hacky_wrapper_for_legacy_signatures
  device_guard: False

- func: rand(int[] size, *, ScalarType? dtype=None, Layout? layout=None, Device? device=None, bool? pin_memory=None) -> Tensor
  use_c10_dispatcher: hacky_wrapper_for_legacy_signatures

- func: rand.generator(int[] size, *, Generator? generator, ScalarType? dtype=None, Layout? layout=None, Device? device=None, bool? pin_memory=None) -> Tensor
  use_c10_dispatcher: hacky_wrapper_for_legacy_signatures

- func: rand.out(int[] size, *, Tensor(a!) out) -> Tensor(a!)
  use_c10_dispatcher: hacky_wrapper_for_legacy_signatures

- func: rand.generator_out(int[] size, *, Generator? generator, Tensor(a!) out) -> Tensor(a!)
  use_c10_dispatcher: hacky_wrapper_for_legacy_signatures

- func: rand_like(Tensor self, *, ScalarType? dtype=None, Layout? layout=None, Device? device=None, bool? pin_memory=None, MemoryFormat? memory_format=None) -> Tensor
  use_c10_dispatcher: hacky_wrapper_for_legacy_signatures

- func: randint(int high, int[] size, *, ScalarType? dtype=None, Layout? layout=None, Device? device=None, bool? pin_memory=None) -> Tensor
  use_c10_dispatcher: hacky_wrapper_for_legacy_signatures

- func: randint.generator(int high, int[] size, *, Generator? generator, ScalarType? dtype=None, Layout? layout=None, Device? device=None, bool? pin_memory=None) -> Tensor
  use_c10_dispatcher: hacky_wrapper_for_legacy_signatures

- func: randint.low(int low, int high, int[] size, *, ScalarType? dtype=None, Layout? layout=None, Device? device=None, bool? pin_memory=None) -> Tensor
  use_c10_dispatcher: hacky_wrapper_for_legacy_signatures

- func: randint.low_generator(int low, int high, int[] size, *, Generator? generator, ScalarType? dtype=None, Layout? layout=None, Device? device=None, bool? pin_memory=None) -> Tensor
  use_c10_dispatcher: hacky_wrapper_for_legacy_signatures

- func: randint.out(int high, int[] size, *, Tensor(a!) out) -> Tensor(a!)
  use_c10_dispatcher: hacky_wrapper_for_legacy_signatures

- func: randint.generator_out(int high, int[] size, *, Generator? generator, Tensor(a!) out) -> Tensor(a!)
  use_c10_dispatcher: hacky_wrapper_for_legacy_signatures

- func: randint.low_out(int low, int high, int[] size, *, Tensor(a!) out) -> Tensor(a!)
  use_c10_dispatcher: hacky_wrapper_for_legacy_signatures

- func: randint.low_generator_out(int low, int high, int[] size, *, Generator? generator, Tensor(a!) out) -> Tensor(a!)
  use_c10_dispatcher: hacky_wrapper_for_legacy_signatures

- func: randint_like(Tensor self, int high, *, ScalarType? dtype=None, Layout? layout=None, Device? device=None, bool? pin_memory=None, MemoryFormat? memory_format=None) -> Tensor
  use_c10_dispatcher: hacky_wrapper_for_legacy_signatures

- func: randint_like.low_dtype(Tensor self, int low, int high, *, ScalarType? dtype=None, Layout? layout=None, Device? device=None, bool? pin_memory=None, MemoryFormat? memory_format=None) -> Tensor
  use_c10_dispatcher: hacky_wrapper_for_legacy_signatures

- func: randn(int[] size, *, ScalarType? dtype=None, Layout? layout=None, Device? device=None, bool? pin_memory=None) -> Tensor
  use_c10_dispatcher: hacky_wrapper_for_legacy_signatures

- func: randn.generator(int[] size, *, Generator? generator, ScalarType? dtype=None, Layout? layout=None, Device? device=None, bool? pin_memory=None) -> Tensor
  use_c10_dispatcher: hacky_wrapper_for_legacy_signatures

- func: randn.names(int[] size, *, Dimname[]? names, ScalarType? dtype=None, Layout? layout=None, Device? device=None, bool? pin_memory=None) -> Tensor
  use_c10_dispatcher: hacky_wrapper_for_legacy_signatures
  device_guard: False

- func: randn.generator_with_names(int[] size, *, Generator? generator, Dimname[]? names, ScalarType? dtype=None, Layout? layout=None, Device? device=None, bool? pin_memory=None) -> Tensor
  use_c10_dispatcher: hacky_wrapper_for_legacy_signatures
  device_guard: False

- func: randn.out(int[] size, *, Tensor(a!) out) -> Tensor(a!)
  use_c10_dispatcher: hacky_wrapper_for_legacy_signatures

- func: randn.generator_out(int[] size, *, Generator? generator, Tensor(a!) out) -> Tensor(a!)
  use_c10_dispatcher: hacky_wrapper_for_legacy_signatures

- func: randn_like(Tensor self, *, ScalarType? dtype=None, Layout? layout=None, Device? device=None, bool? pin_memory=None, MemoryFormat? memory_format=None) -> Tensor
  use_c10_dispatcher: hacky_wrapper_for_legacy_signatures

- func: randperm(int n, *, ScalarType? dtype=None, Layout? layout=None, Device? device=None, bool? pin_memory=None) -> Tensor
  use_c10_dispatcher: hacky_wrapper_for_legacy_signatures

- func: randperm.generator(int n, *, Generator? generator, ScalarType? dtype=None, Layout? layout=None, Device? device=None, bool? pin_memory=None) -> Tensor
  use_c10_dispatcher: hacky_wrapper_for_legacy_signatures

- func: randperm.out(int n, *, Tensor(a!) out) -> Tensor(a!)
  use_c10_dispatcher: hacky_wrapper_for_legacy_signatures

- func: randperm.generator_out(int n, *, Generator? generator, Tensor(a!) out) -> Tensor(a!)
  use_c10_dispatcher: hacky_wrapper_for_legacy_signatures
  dispatch:
    CPU: randperm_out_cpu
    CUDA: randperm_out_cuda

- func: range.step(Scalar start, Scalar end, Scalar step=1, *, ScalarType? dtype=None, Layout? layout=None, Device? device=None, bool? pin_memory=None) -> Tensor
  use_c10_dispatcher: hacky_wrapper_for_legacy_signatures

- func: range(Scalar start, Scalar end, *, ScalarType? dtype=None, Layout? layout=None, Device? device=None, bool? pin_memory=None) -> Tensor
  use_c10_dispatcher: hacky_wrapper_for_legacy_signatures

- func: range.out(Scalar start, Scalar end, Scalar step=1, *, Tensor(a!) out) -> Tensor(a!)
  use_c10_dispatcher: hacky_wrapper_for_legacy_signatures
  dispatch:
    CPU: range_cpu_out
    CUDA: range_cuda_out

- func: ravel(Tensor(a) self) -> Tensor(a)
  variants: function, method

- func: reciprocal(Tensor self) -> Tensor
  variants: function, method
  dispatch:
    DefaultBackend: reciprocal

- func: reciprocal_(Tensor(a!) self) -> Tensor(a!)
  variants: function, method
  dispatch:
    DefaultBackend: reciprocal_

- func: reciprocal.out(Tensor self, *, Tensor(a!) out) -> Tensor(a!)
  use_c10_dispatcher: hacky_wrapper_for_legacy_signatures
  dispatch:
    CPU, CUDA: reciprocal_out

- func: neg(Tensor self) -> Tensor
  variants: function, method
  dispatch:
    DefaultBackend: neg

- func: neg_(Tensor(a!) self) -> Tensor(a!)
  variants: function, method
  dispatch:
    CPU, CUDA: neg_
    SparseCPU, SparseCUDA: neg_sparse_

- func: neg.out(Tensor self, *, Tensor(a!) out) -> Tensor(a!)
  use_c10_dispatcher: hacky_wrapper_for_legacy_signatures
  dispatch:
    CPU, CUDA: neg_out
    SparseCPU, SparseCUDA: neg_out_sparse

# Alias for neg
- func: negative(Tensor self) -> Tensor
  variants: function, method

- func: negative_(Tensor(a!) self) -> Tensor(a!)
  variants: function, method

- func: negative.out(Tensor self, *, Tensor(a!) out) -> Tensor(a!)
  use_c10_dispatcher: hacky_wrapper_for_legacy_signatures

- func: repeat(Tensor self, int[] repeats) -> Tensor
  variants: method  # This is method-only to match the previous tensor API. In the future we could make this a function too.
  dispatch:
    DefaultBackend: repeat

- func: repeat_interleave.Tensor(Tensor repeats) -> Tensor
  variants: function
  dispatch:
    CPU: repeat_interleave_cpu
    CUDA: repeat_interleave_cuda

- func: repeat_interleave.self_Tensor(Tensor self, Tensor repeats, int? dim=None) -> Tensor
  variants: function, method

- func: repeat_interleave.self_int(Tensor self, int repeats, int? dim=None) -> Tensor
  variants: function, method

- func: reshape(Tensor(a) self, int[] shape) -> Tensor(a)
  variants: function, method
  device_guard: False

- func: _mkldnn_reshape(Tensor self, int[] shape) -> Tensor
  device_guard: False
  dispatch:
    MkldnnCPU: mkldnn_reshape

- func: reshape_as(Tensor(a) self, Tensor other) -> Tensor(a)
  variants: method
  device_guard: False

- func: round(Tensor self) -> Tensor
  variants: function, method
  dispatch:
    DefaultBackend: round

- func: round_(Tensor(a!) self) -> Tensor(a!)
  variants: function, method
  dispatch:
    DefaultBackend: round_

- func: round.out(Tensor self, *, Tensor(a!) out) -> Tensor(a!)
  use_c10_dispatcher: hacky_wrapper_for_legacy_signatures
  dispatch:
    CPU: round_out
    CUDA: round_out

- func: rrelu(Tensor self, Scalar lower=0.125, Scalar upper=0.3333333333333333, bool training=False, Generator? generator=None) -> Tensor

- func: rrelu_(Tensor(a!) self, Scalar lower=0.125, Scalar upper=0.3333333333333333, bool training=False, Generator? generator=None) -> Tensor(a!)

- func: relu(Tensor self) -> Tensor
  variants: function, method
  dispatch:
    CPU, CUDA: relu
    MkldnnCPU: mkldnn_relu
    QuantizedCPU: relu_quantized_cpu

- func: relu_(Tensor(a!) self) -> Tensor(a!)
  variants: function, method
  dispatch:
    CPU, CUDA: relu_
    MkldnnCPU: mkldnn_relu_
    QuantizedCPU: relu_quantized_cpu_

- func: prelu(Tensor self, Tensor weight) -> Tensor
  variants: function, method
  dispatch:
    CPU: prelu_cpu
    CUDA: prelu_cuda

- func: prelu_backward(Tensor grad_output, Tensor self, Tensor weight) -> (Tensor, Tensor)
  variants: function, method
  dispatch:
    CPU: prelu_backward_cpu
    CUDA: prelu_backward_cuda

- func: gelu(Tensor self) -> Tensor
  python_module: nn
  dispatch:
    CPU: gelu_cpu
    CUDA: gelu_cuda

- func: gelu_backward(Tensor grad, Tensor self) -> Tensor
  python_module: nn
  dispatch:
    CPU: gelu_backward_cpu
    CUDA: gelu_backward_cuda

- func: infinitely_differentiable_gelu_backward(Tensor grad, Tensor self) -> Tensor
  variants: function
  python_module: nn
  device_guard: False

- func: hardshrink(Tensor self, Scalar lambd=0.5) -> Tensor
  variants: function, method
  dispatch:
    CPU, CUDA: hardshrink

- func: hardshrink_backward(Tensor grad_out, Tensor self, Scalar lambd) -> Tensor
  variants: function, method
  dispatch:
    CPU, CUDA: hardshrink_backward

- func: rsqrt(Tensor self) -> Tensor
  variants: function, method
  dispatch:
    DefaultBackend: rsqrt

- func: rsqrt_(Tensor(a!) self) -> Tensor(a!)
  variants: function, method
  dispatch:
    DefaultBackend: rsqrt_

- func: rsqrt.out(Tensor self, *, Tensor(a!) out) -> Tensor(a!)
  use_c10_dispatcher: hacky_wrapper_for_legacy_signatures
  dispatch:
    CPU, CUDA: rsqrt_out

- func: select.Dimname(Tensor(a) self, Dimname dim, int index) -> Tensor(a)
  variants: function, method
  device_guard: False

- func: select.int(Tensor(a) self, int dim, int index) -> Tensor(a)
  variants: function, method
  device_guard: False
  dispatch:
    DefaultBackend: select

- func: select_backward(Tensor grad, int[] input_sizes, int dim, int index) -> Tensor
  variants: function
  device_guard: False

- func: selu(Tensor self) -> Tensor

- func: selu_(Tensor(a!) self) -> Tensor(a!)

- func: celu(Tensor self, Scalar alpha=1.0) -> Tensor
  dispatch:
    DefaultBackend: celu

- func: celu_(Tensor(a!) self, Scalar alpha=1.0) -> Tensor(a!)
  dispatch:
    DefaultBackend: celu_

- func: silu(Tensor self) -> Tensor
  python_module: nn
  dispatch:
    DefaultBackend: silu

- func: silu_(Tensor(a!) self) -> Tensor(a!)
  python_module: nn
  dispatch:
    DefaultBackend: silu_

- func: silu.out(Tensor self, *, Tensor(a!) out) -> Tensor(a!)
  use_c10_dispatcher: hacky_wrapper_for_legacy_signatures
  python_module: nn
  dispatch:
    CPU, CUDA: silu_out

- func: silu_backward(Tensor grad_output, Tensor self) -> Tensor
  python_module: nn
  dispatch:
    CPU, CUDA: silu_backward
    Math: math_silu_backward

- func: sigmoid(Tensor self) -> Tensor
  variants: function, method
  dispatch:
    CPU, CUDA: sigmoid
    QuantizedCPU: sigmoid_quantized_cpu
    MkldnnCPU: mkldnn_sigmoid

- func: sigmoid_(Tensor(a!) self) -> Tensor(a!)
  variants: function, method
  dispatch:
    CPU, CUDA: sigmoid_
    MkldnnCPU: mkldnn_sigmoid_

- func: sigmoid.out(Tensor self, *, Tensor(a!) out) -> Tensor(a!)
  use_c10_dispatcher: hacky_wrapper_for_legacy_signatures
  dispatch:
    CPU, CUDA: sigmoid_out

- func: logit(Tensor self, float? eps=None) -> Tensor
  variants: function, method
  dispatch:
    CPU, CUDA: logit

- func: logit_(Tensor(a!) self, float? eps=None) -> Tensor(a!)
  variants: function, method
  dispatch:
    CPU, CUDA: logit_

- func: logit.out(Tensor self, float? eps=None, *, Tensor(a!) out) -> Tensor(a!)
  use_c10_dispatcher: hacky_wrapper_for_legacy_signatures
  dispatch:
    CPU, CUDA: logit_out

- func: sin(Tensor self) -> Tensor
  variants: function, method
  dispatch:
    DefaultBackend: sin

- func: sin_(Tensor(a!) self) -> Tensor(a!)
  variants: function, method
  dispatch:
    DefaultBackend: sin_

- func: sin.out(Tensor self, *, Tensor(a!) out) -> Tensor(a!)
  use_c10_dispatcher: hacky_wrapper_for_legacy_signatures
  dispatch:
    CPU, CUDA: sin_out

- func: sinc(Tensor self) -> Tensor
  use_c10_dispatcher: full
  variants: function, method
  dispatch:
    DefaultBackend: sinc

- func: sinc_(Tensor(a!) self) -> Tensor(a!)
  use_c10_dispatcher: full
  variants: function, method
  dispatch:
    DefaultBackend: sinc_

- func: sinc.out(Tensor self, *, Tensor(a!) out) -> Tensor(a!)
  use_c10_dispatcher: hacky_wrapper_for_legacy_signatures
  dispatch:
    CPU, CUDA: sinc_out

- func: sinh(Tensor self) -> Tensor
  variants: function, method
  dispatch:
    DefaultBackend: sinh

- func: sinh_(Tensor(a!) self) -> Tensor(a!)
  variants: function, method
  dispatch:
    DefaultBackend: sinh_

- func: sinh.out(Tensor self, *, Tensor(a!) out) -> Tensor(a!)
  use_c10_dispatcher: hacky_wrapper_for_legacy_signatures
  dispatch:
    CPU, CUDA: sinh_out

# Returns a copy of this `Variable` that is detached from its autograd graph.
# This method is OK to call if the `Variable` is a view.
#
# NOTE: Previously, if we change the tensor metadata (e.g. sizes / strides /
# storage / storage_offset) of a tensor created from `detach()`, those metadata
# in the original tensor will also be updated. However, the new behavior is that
# those metadata changes to the detached tensor will not update the original tensor
# anymore, and in the `detach()` function we need to set `allow_tensor_metadata_change_`
# to false to make such changes explicitly illegal, in order to prevent users from
# changing metadata of the detached tensor and expecting the original tensor to also
# be updated.
- func: detach(Tensor(a) self) -> Tensor(a)
  variants: function, method
  dispatch:
    DefaultBackend: detach

# Like `detach()`, but modifies this `Variable` in-place. This method may
# only be called on non-view `Variable`s. You can use `is_view()` to check
# this. If this `Variable` is a view, throws an `std::runtime_error()`.
- func: detach_(Tensor(a!) self) -> Tensor(a!)
  variants: function, method
  dispatch:
    DefaultBackend: detach_

- func: size.int(Tensor self, int dim) -> int
  variants: function
  device_guard: False
  manual_cpp_binding: True

- func: size.Dimname(Tensor self, Dimname dim) -> int
  variants: function, method
  device_guard: False

- func: slice.Tensor(Tensor(a) self, int dim=0, int start=0, int end=9223372036854775807, int step=1) -> Tensor(a)
  variants: function, method
  device_guard: False
  dispatch:
    DefaultBackend: slice

- func: slice_backward(Tensor grad, int[] input_sizes, int dim, int start, int end, int step) -> Tensor
  variants: function
  device_guard: False

- func: slogdet(Tensor self) -> (Tensor sign, Tensor logabsdet)
  variants: function, method
  dispatch:
    DefaultBackend: slogdet

- func: smm(Tensor self, Tensor mat2) -> Tensor
  variants: function, method

# softmax allows positional dtype, unlike most operators, because kwonly is BC-breaking when loading jit models.
- func: softmax.int(Tensor self, int dim, ScalarType? dtype=None) -> Tensor
  variants: function, method

- func: softmax.Dimname(Tensor self, Dimname dim, *, ScalarType? dtype=None) -> Tensor
  variants: function, method

- func: _softmax(Tensor self, int dim, bool half_to_float) -> Tensor
  dispatch:
    CPU: softmax_cpu
    CUDA: softmax_cuda
    MkldnnCPU: mkldnn_softmax

- func: _softmax_backward_data(Tensor grad_output, Tensor output, int dim, Tensor self) -> Tensor
  dispatch:
    CPU: softmax_backward_cpu
    CUDA: softmax_backward_cuda

- func: unsafe_split.Tensor(Tensor self, int split_size, int dim=0) -> Tensor[]
  variants: function, method
  device_guard: False
  dispatch:
    DefaultBackend: unsafe_split

- func: split.Tensor(Tensor(a) self, int split_size, int dim=0) -> Tensor(a)[]
  variants: function, method
  device_guard: False
  dispatch:
    DefaultBackend: split

- func: unsafe_split_with_sizes(Tensor self, int[] split_sizes, int dim=0) -> Tensor[]
  variants: function, method
  device_guard: False
  dispatch:
    DefaultBackend: unsafe_split_with_sizes

- func: split_with_sizes(Tensor(a) self, int[] split_sizes, int dim=0) -> Tensor(a)[]
  variants: function, method
  device_guard: False
  dispatch:
    DefaultBackend: split_with_sizes

- func: squeeze(Tensor(a) self) -> Tensor(a)
  variants: function, method
  device_guard: False
  dispatch:
    DefaultBackend: squeeze

- func: squeeze.dim(Tensor(a) self, int dim) -> Tensor(a)
  variants: function, method
  device_guard: False
  dispatch:
    DefaultBackend: squeeze

- func: squeeze.dimname(Tensor(a) self, Dimname dim) -> Tensor(a)
  variants: function, method
  device_guard: False

- func: squeeze_(Tensor(a!) self) -> Tensor(a!)
  variants: method
  device_guard: False
  dispatch:
    DefaultBackend: squeeze_

- func: squeeze_.dim(Tensor(a!) self, int dim) -> Tensor(a!)
  variants: method
  device_guard: False
  dispatch:
    DefaultBackend: squeeze_

- func: squeeze_.dimname(Tensor(a!) self, Dimname dim) -> Tensor(a!)
  variants: method
  device_guard: False

- func: sspaddmm(Tensor self, Tensor mat1, Tensor mat2, *, Scalar beta=1, Scalar alpha=1) -> Tensor
  variants: function, method

- func: sspaddmm.out(Tensor self, Tensor mat1, Tensor mat2, *, Scalar beta=1, Scalar alpha=1, Tensor(a!) out) -> Tensor(a!)
  use_c10_dispatcher: hacky_wrapper_for_legacy_signatures
  dispatch:
    CPU: _sspaddmm_out_only_sparse
    CUDA: _sspaddmm_out_only_sparse_cuda
    SparseCPU: _sspaddmm_out_cpu
    SparseCUDA: _sspaddmm_out_cuda

- func: stack(Tensor[] tensors, int dim=0) -> Tensor
  dispatch:
    DefaultBackend: stack

- func: stack.out(Tensor[] tensors, int dim=0, *, Tensor(a!) out) -> Tensor(a!)
  use_c10_dispatcher: hacky_wrapper_for_legacy_signatures
  dispatch:
    DefaultBackend: stack_out

- func: hstack(Tensor[] tensors) -> Tensor

- func: hstack.out(Tensor[] tensors, *, Tensor(a!) out) -> Tensor(a!)
  use_c10_dispatcher: hacky_wrapper_for_legacy_signatures

- func: vstack(Tensor[] tensors) -> Tensor

- func: vstack.out(Tensor[] tensors, *, Tensor(a!) out) -> Tensor(a!)
  use_c10_dispatcher: hacky_wrapper_for_legacy_signatures

- func: dstack(Tensor[] tensors) -> Tensor

- func: dstack.out(Tensor[] tensors, *, Tensor(a!) out) -> Tensor(a!)
  use_c10_dispatcher: hacky_wrapper_for_legacy_signatures

# The signature is designed to be consistent with librosa except that it is
# missing the `pad_mode` and `center` arguments, which are taken care of at
# `torch.functional.py`. They shall be moved here once we have mapping between
# Python strings and C++ Enum in codegen.
- func: stft(Tensor self, int n_fft, int? hop_length=None, int? win_length=None, Tensor? window=None, bool normalized=False, bool? onesided=None, bool? return_complex=None) -> Tensor
  use_c10_dispatcher: hacky_wrapper_for_legacy_signatures
  variants: function, method

- func: istft(Tensor self, int n_fft, int? hop_length=None, int? win_length=None, Tensor? window=None, bool center=True, bool normalized=False, bool? onesided=None, int? length=None, bool return_complex=False) -> Tensor
  use_c10_dispatcher: hacky_wrapper_for_legacy_signatures
  variants: function, method

- func: stride.int(Tensor self, int dim) -> int
  variants: function
  device_guard: False
  manual_cpp_binding: True

- func: stride.Dimname(Tensor self, Dimname dim) -> int
  variants: function, method
  device_guard: False

- func: sum(Tensor self, *, ScalarType? dtype=None) -> Tensor
  variants: function, method
  dispatch:
    CPU, CUDA: sum

- func: sum.dim_IntList(Tensor self, int[1] dim, bool keepdim=False, *, ScalarType? dtype=None) -> Tensor
  variants: function, method
  dispatch:
    CPU, CUDA: sum

- func: sum.dim_DimnameList(Tensor self, Dimname[1] dim, bool keepdim=False, *, ScalarType? dtype=None) -> Tensor
  variants: function, method

- func: sum.IntList_out(Tensor self, int[1] dim, bool keepdim=False, *, ScalarType? dtype=None, Tensor(a!) out) -> Tensor(a!)
  use_c10_dispatcher: hacky_wrapper_for_legacy_signatures
  dispatch:
    CPU, CUDA: sum_out

- func: sum.DimnameList_out(Tensor self, Dimname[1] dim, bool keepdim=False, *, ScalarType? dtype=None, Tensor(a!) out) -> Tensor(a!)
  use_c10_dispatcher: hacky_wrapper_for_legacy_signatures

- func: nansum(Tensor self, *, ScalarType? dtype=None) -> Tensor
  variants: function, method
  dispatch:
    CPU, CUDA: nansum

- func: nansum.dim_IntList(Tensor self, int[1] dim, bool keepdim=False, *, ScalarType? dtype=None) -> Tensor
  variants: function, method
  dispatch:
    CPU, CUDA: nansum

- func: nansum.IntList_out(Tensor self, int[1] dim, bool keepdim=False, *, ScalarType? dtype=None, Tensor(a!) out) -> Tensor(a!)
  use_c10_dispatcher: hacky_wrapper_for_legacy_signatures
  dispatch:
    CPU, CUDA: nansum_out

- func: sum_to_size(Tensor self, int[] size) -> Tensor
  variants: method
  device_guard: False

- func: sqrt(Tensor self) -> Tensor
  variants: function, method
  dispatch:
    DefaultBackend: sqrt

- func: sqrt_(Tensor(a!) self) -> Tensor(a!)
  variants: function, method
  dispatch:
    DefaultBackend: sqrt_

- func: sqrt.out(Tensor self, *, Tensor(a!) out) -> Tensor(a!)
  use_c10_dispatcher: hacky_wrapper_for_legacy_signatures
  dispatch:
    CPU, CUDA: sqrt_out

- func: square(Tensor self) -> Tensor
  variants: function, method

- func: square_(Tensor(a!) self) -> Tensor(a!)
  variants: function, method

- func: std(Tensor self, bool unbiased=True) -> Tensor
  variants: function, method
  dispatch:
    CPU, CUDA: std

- func: std.dim(Tensor self, int[1] dim, bool unbiased=True, bool keepdim=False) -> Tensor
  variants: function, method
  dispatch:
    CPU, CUDA: std

- func: std_mean(Tensor self, bool unbiased=True) -> (Tensor, Tensor)
  variants: function
  dispatch:
    CPU, CUDA: std_mean

- func: std_mean.dim(Tensor self, int[1] dim, bool unbiased=True, bool keepdim=False) -> (Tensor, Tensor)
  variants: function
  dispatch:
    CPU, CUDA: std_mean

- func: std_mean.names_dim(Tensor self, Dimname[1] dim, bool unbiased=True, bool keepdim=False) -> (Tensor, Tensor)
  variants: function

- func: std.out(Tensor self, int[1] dim, bool unbiased=True, bool keepdim=False, *, Tensor(a!) out) -> Tensor(a!)
  use_c10_dispatcher: hacky_wrapper_for_legacy_signatures
  dispatch:
    CPU, CUDA: std_out

- func: std.names_dim(Tensor self, Dimname[1] dim, bool unbiased=True, bool keepdim=False) -> Tensor
  variants: function, method

- func: std.names_out(Tensor self, Dimname[1] dim, bool unbiased=True, bool keepdim=False, *, Tensor(a!) out) -> Tensor(a!)
  use_c10_dispatcher: hacky_wrapper_for_legacy_signatures

- func: prod(Tensor self, *, ScalarType? dtype=None) -> Tensor
  variants: function, method
  dispatch:
    CPU, CUDA: prod

- func: prod.dim_int(Tensor self, int dim, bool keepdim=False, *, ScalarType? dtype=None) -> Tensor
  variants: function, method
  dispatch:
    CPU, CUDA: prod

- func: prod.int_out(Tensor self, int dim, bool keepdim=False, *, ScalarType? dtype=None, Tensor(a!) out) -> Tensor(a!)
  use_c10_dispatcher: hacky_wrapper_for_legacy_signatures
  dispatch:
    CPU, CUDA: prod_out

- func: prod.dim_Dimname(Tensor self, Dimname dim, bool keepdim=False, *, ScalarType? dtype=None) -> Tensor
  variants: function, method

- func: prod.Dimname_out(Tensor self, Dimname dim, bool keepdim=False, *, ScalarType? dtype=None, Tensor(a!) out) -> Tensor(a!)
  use_c10_dispatcher: hacky_wrapper_for_legacy_signatures

- func: t(Tensor(a) self) -> Tensor(a)
  device_guard: False
  variants: function, method
  dispatch:
    DefaultBackend: t

- func: t_(Tensor(a!) self) -> Tensor(a!)
  device_guard: False
  variants: method
  dispatch:
    DefaultBackend: t_

- func: tan(Tensor self) -> Tensor
  variants: function, method
  dispatch:
    DefaultBackend: tan

- func: tan_(Tensor(a!) self) -> Tensor(a!)
  variants: function, method
  dispatch:
    DefaultBackend: tan_

- func: tan.out(Tensor self, *, Tensor(a!) out) -> Tensor(a!)
  use_c10_dispatcher: hacky_wrapper_for_legacy_signatures
  dispatch:
    CPU, CUDA: tan_out

- func: tanh(Tensor self) -> Tensor
  variants: function, method
  dispatch:
    CPU, CUDA: tanh
    QuantizedCPU: tanh_quantized_cpu

- func: tanh_(Tensor(a!) self) -> Tensor(a!)
  variants: function, method
  dispatch:
    DefaultBackend: tanh_

- func: tanh.out(Tensor self, *, Tensor(a!) out) -> Tensor(a!)
  use_c10_dispatcher: hacky_wrapper_for_legacy_signatures
  dispatch:
    CPU, CUDA: tanh_out

- func: tensordot(Tensor self, Tensor other, int[] dims_self, int[] dims_other) -> Tensor
  variants: function

- func: tensordot.out(Tensor self, Tensor other, int[] dims_self, int[] dims_other, *, Tensor(a!) out) -> Tensor(a!)
  use_c10_dispatcher: hacky_wrapper_for_legacy_signatures
  variants: function
  dispatch:
    CPU, CUDA: tensordot_out

# TODO: namespace threshold in 'nn'
- func: threshold(Tensor self, Scalar threshold, Scalar value) -> Tensor
  variants: function
  dispatch:
    CPU: threshold
    CUDA: threshold_cuda
    QuantizedCPU: threshold_quantized_cpu

- func: threshold_(Tensor(a!) self, Scalar threshold, Scalar value) -> Tensor(a!)
  variants: function
  dispatch:
    CPU: threshold_
    CUDA: threshold__cuda

- func: threshold.out(Tensor self, Scalar threshold, Scalar value, *, Tensor(a!) out) -> Tensor(a!)
  use_c10_dispatcher: hacky_wrapper_for_legacy_signatures
  dispatch:
    CPU: threshold_out
    CUDA: threshold_out_cuda

- func: threshold_backward(Tensor grad_output, Tensor self, Scalar threshold) -> Tensor
  variants: function
  dispatch:
    CPU: threshold_backward
    CUDA: threshold_backward_cuda

- func: tile(Tensor self, int[] dims) -> Tensor
  variants: function, method

- func: transpose.int(Tensor(a) self, int dim0, int dim1) -> Tensor(a)
  variants: function, method
  device_guard: False
  dispatch:
    DefaultBackend: transpose

- func: transpose.Dimname(Tensor(a) self, Dimname dim0, Dimname dim1) -> Tensor(a)
  variants: function, method
  device_guard: False

- func: _mkldnn_transpose(Tensor self, int dim0, int dim1) -> Tensor
  device_guard: False
  dispatch:
    MkldnnCPU: mkldnn_transpose

- func: transpose_(Tensor(a!) self, int dim0, int dim1) -> Tensor(a!)
  variants: method
  device_guard: False
  dispatch:
    DefaultBackend: transpose_

- func: _mkldnn_transpose_(Tensor(a!) self, int dim0, int dim1) -> Tensor(a!)
  device_guard: False
  dispatch:
    MkldnnCPU: mkldnn_transpose_

- func: one_hot(Tensor self, int num_classes=-1) -> Tensor
  python_module: nn
  variants: function

- func: flip(Tensor self, int[] dims) -> Tensor
  variants: function, method
  dispatch:
    CPU, QuantizedCPU: flip_cpu
    CUDA: flip_cuda

- func: fliplr(Tensor self) -> Tensor
  variants: function, method

- func: flipud(Tensor self) -> Tensor
  variants: function, method

- func: roll(Tensor self, int[1] shifts, int[1] dims=[]) -> Tensor
  variants: function, method
  dispatch:
    CPU: roll_cpu
    CUDA: roll_cuda

# default int[] value [0,1] should not add space after comma, since codegen parser uses ', ' to split args

- func: rot90(Tensor self, int k=1, int[] dims=[0,1]) -> Tensor
  variants: function, method
  dispatch:
    DefaultBackend: rot90

- func: trapz.x(Tensor y, Tensor x, *, int dim=-1) -> Tensor

- func: trapz.dx(Tensor y, *, float dx=1, int dim=-1) -> Tensor

- func: _trilinear(Tensor i1, Tensor i2, Tensor i3, int[] expand1, int[] expand2, int[] expand3, int[] sumdim, int unroll_dim=1) -> Tensor
  dispatch:
    DefaultBackend: _trilinear

- func: triplet_margin_loss(Tensor anchor, Tensor positive, Tensor negative, float margin=1.0, float p=2, float eps=1e-06, bool swap=False, int reduction=Mean) -> Tensor

- func: trunc(Tensor self) -> Tensor
  variants: function, method
  dispatch:
    DefaultBackend: trunc

- func: trunc_(Tensor(a!) self) -> Tensor(a!)
  variants: function, method
  dispatch:
    DefaultBackend: trunc_

- func: trunc.out(Tensor self, *, Tensor(a!) out) -> Tensor(a!)
  use_c10_dispatcher: hacky_wrapper_for_legacy_signatures
  dispatch:
    CPU, CUDA: trunc_out

# Alias for trunc
- func: fix(Tensor self) -> Tensor
  variants: function, method

- func: fix_(Tensor(a!) self) -> Tensor(a!)
  variants: function, method

- func: fix.out(Tensor self, *, Tensor(a!) out) -> Tensor(a!)
  use_c10_dispatcher: hacky_wrapper_for_legacy_signatures

- func: type_as(Tensor self, Tensor other) -> Tensor
  variants: method

- func: _has_compatible_shallow_copy_type(Tensor self, Tensor from) -> bool
  variants: function

- func: _unique(Tensor self, bool sorted=True, bool return_inverse=False) -> (Tensor, Tensor)
  variants: function
  dispatch:
    CPU: _unique_cpu
    CUDA: _unique_cuda

- func: unique_dim(Tensor self, int dim, bool sorted=True, bool return_inverse=False, bool return_counts=False) -> (Tensor, Tensor, Tensor)
  variants: function
  dispatch:
    CPU: unique_dim_cpu
    CUDA: unique_dim_cuda

- func: unique_consecutive(Tensor self, bool return_inverse=False, bool return_counts=False, int? dim=None) -> (Tensor, Tensor, Tensor)
  variants: function
  dispatch:
    CPU: unique_consecutive_cpu
    CUDA: unique_consecutive_cuda

- func: unique_dim_consecutive(Tensor self, int dim, bool return_inverse=False, bool return_counts=False) -> (Tensor, Tensor, Tensor)
  variants: function
  dispatch:
    CPU: unique_dim_consecutive_cpu
    CUDA: unique_dim_consecutive_cuda

# _unique and _unique_dim are fragile and modifying them easily cause internal break
# the below operator is a temporary hack for adding return_counts support
# Please don't rely on these two operators, they will be removed soon

- func: _unique2(Tensor self, bool sorted=True, bool return_inverse=False, bool return_counts=False) -> (Tensor, Tensor, Tensor)
  variants: function
  dispatch:
    CPU: _unique2_cpu
    CUDA: _unique2_cuda

- func: _unsafe_view(Tensor self, int[] size) -> Tensor
  dispatch:
    DefaultBackend: _unsafe_view

- func: unsqueeze(Tensor(a) self, int dim) -> Tensor(a)
  variants: function, method
  device_guard: False
  dispatch:
    DefaultBackend: unsqueeze

- func: unsqueeze_(Tensor(a!) self, int dim) -> Tensor(a!)
  variants: method
  device_guard: False
  dispatch:
    DefaultBackend: unsqueeze_

- func: vander(Tensor x, int? N=None, bool increasing=False) -> Tensor

- func: var(Tensor self, bool unbiased=True) -> Tensor
  variants: function, method
  dispatch:
    CPU, CUDA: var

- func: var.dim(Tensor self, int[1] dim, bool unbiased=True, bool keepdim=False) -> Tensor
  variants: function, method
  dispatch:
    CPU, CUDA: var

- func: var.out(Tensor self, int[1] dim, bool unbiased=True, bool keepdim=False, *, Tensor(a!) out) -> Tensor(a!)
  use_c10_dispatcher: hacky_wrapper_for_legacy_signatures
  dispatch:
    CPU, CUDA: var_out

- func: var.names_dim(Tensor self, Dimname[1] dim, bool unbiased=True, bool keepdim=False) -> Tensor
  variants: function, method

- func: var.names_out(Tensor self, Dimname[1] dim, bool unbiased=True, bool keepdim=False, *, Tensor(a!) out) -> Tensor(a!)
  use_c10_dispatcher: hacky_wrapper_for_legacy_signatures

- func: var_mean(Tensor self, bool unbiased=True) -> (Tensor, Tensor)
  variants: function
  dispatch:
    CPU, CUDA: var_mean

- func: var_mean.dim(Tensor self, int[1] dim, bool unbiased=True, bool keepdim=False) -> (Tensor, Tensor)
  variants: function
  dispatch:
    CPU, CUDA: var_mean

- func: var_mean.names_dim(Tensor self, Dimname[1] dim, bool unbiased=True, bool keepdim=False) -> (Tensor, Tensor)
  variants: function

- func: view_as(Tensor(a) self, Tensor other) -> Tensor(a)
  variants: method
  device_guard: False

# we define both of these because 'where' does the broadcast and '_s_where' doesn't;
# this allows us to implicitly calculate the broadcast derivative, while only dealing with the
# _s_where derivative.
- func: where.self(Tensor condition, Tensor self, Tensor other) -> Tensor
  variants: function, method

- func: where.ScalarSelf(Tensor condition, Scalar self, Tensor other) -> Tensor
  variants: function

- func: where.ScalarOther(Tensor condition, Tensor self, Scalar other) -> Tensor
  variants: function

- func: where.Scalar(Tensor condition, Scalar self, Scalar other) -> Tensor
  variants: function

- func: where(Tensor condition) -> Tensor[]
  variants: function

- func: _s_where(Tensor condition, Tensor self, Tensor other) -> Tensor
  variants: function
  dispatch:
    CPU, CUDA: _s_where

- func: norm_except_dim(Tensor v, int pow=2, int dim=0) -> Tensor
  variants: function

# VariableType::_weight_norm does not want to be given a gap in the autograd graph,
# so we don't define "dispatch" variants for it.
- func: _weight_norm(Tensor v, Tensor g, int dim=0) -> Tensor
  variants: function

- func: _weight_norm_cuda_interface(Tensor v, Tensor g, int dim=0) -> (Tensor, Tensor)
  variants: function
  dispatch:
    CUDA: weight_norm_cuda

- func: _weight_norm_cuda_interface_backward(Tensor grad_w, Tensor saved_v, Tensor saved_g, Tensor saved_norms, int dim) -> (Tensor, Tensor)
  variants: function
  dispatch:
    CUDA: weight_norm_cuda_backward

- func: _weight_norm_differentiable_backward(Tensor grad_w, Tensor saved_v, Tensor saved_g, Tensor saved_norms, int dim) -> (Tensor, Tensor)
  variants: function

- func: zeros.names(int[] size, *, Dimname[]? names, ScalarType? dtype=None, Layout? layout=None, Device? device=None, bool? pin_memory=None) -> Tensor
  use_c10_dispatcher: hacky_wrapper_for_legacy_signatures
  device_guard: False

- func: zeros(int[] size, *, ScalarType? dtype=None, Layout? layout=None, Device? device=None, bool? pin_memory=None) -> Tensor
  use_c10_dispatcher: hacky_wrapper_for_legacy_signatures

- func: zeros.out(int[] size, *, Tensor(a!) out) -> Tensor(a!)
  use_c10_dispatcher: hacky_wrapper_for_legacy_signatures

- func: zeros_like(Tensor self, *, ScalarType? dtype=None, Layout? layout=None, Device? device=None, bool? pin_memory=None, MemoryFormat? memory_format=None) -> Tensor
  use_c10_dispatcher: hacky_wrapper_for_legacy_signatures

- func: _standard_gamma_grad(Tensor self, Tensor output) -> Tensor
  variants: function
  dispatch:
    CPU: _standard_gamma_grad_cpu
    CUDA: _standard_gamma_grad_cuda

- func: _standard_gamma(Tensor self, Generator? generator=None) -> Tensor
  variants: function
  dispatch:
    CPU: _s_gamma_cpu
    CUDA: _s_gamma_cuda

- func: _dirichlet_grad(Tensor x, Tensor alpha, Tensor total) -> Tensor
  dispatch:
    CPU: _dirichlet_grad_cpu
    CUDA: _dirichlet_grad_cuda

- func: _sample_dirichlet(Tensor self, Generator? generator=None) -> Tensor
  variants: function
  dispatch:
    CPU: _s_dirichlet_cpu
    CUDA: _s_dirichlet_cuda

- func: poisson(Tensor self, Generator? generator=None) -> Tensor
  dispatch:
    CPU: _s_poisson_cpu
    CUDA: _s_poisson_cuda

- func: binomial(Tensor count, Tensor prob, Generator? generator=None) -> Tensor
  dispatch:
    CPU: _s_binomial_cpu
    CUDA: _s_binomial_cuda

# When more variants get ported to native, this dispatch will get more
# complicated

- func: native_norm(Tensor self, Scalar p=2) -> Tensor
  dispatch:
    SparseCPU, SparseCUDA: norm_sparse

- func: native_norm.ScalarOpt_dim_dtype(Tensor self, Scalar? p, int[1] dim, bool keepdim, ScalarType? dtype) -> Tensor
  dispatch:
    SparseCPU, SparseCUDA: norm_sparse

# TODO: reduce signatures down to one when optional args is available
- func: _sparse_sum(Tensor self) -> Tensor

- func: _sparse_sum.dtype(Tensor self, *, ScalarType dtype) -> Tensor

- func: _sparse_sum.dim(Tensor self, int[1] dim) -> Tensor
  dispatch:
    DefaultBackend: _sparse_sum

- func: _sparse_sum.dim_dtype(Tensor self, int[1] dim, *, ScalarType dtype) -> Tensor

- func: _sparse_sum_backward(Tensor grad, Tensor self, int[] dim) -> Tensor
  dispatch:
    SparseCPU: _sparse_sum_backward_cpu
    SparseCUDA: _sparse_sum_backward_cuda

- func: _sparse_softmax.int(Tensor self, int dim, ScalarType? dtype=None) -> Tensor
  variants: function

- func: _sparse_softmax.Dimname(Tensor self, Dimname dim, *, ScalarType? dtype=None) -> Tensor
  variants: function

- func: _sparse_softmax(Tensor self, int dim, bool half_to_float) -> Tensor
  dispatch:
    SparseCPU: softmax_sparse_cpu
    SparseCUDA: softmax_sparse_cuda

- func: _sparse_softmax_backward_data(Tensor grad_output, Tensor output, int dim, Tensor self) -> Tensor
  dispatch:
    SparseCPU: softmax_backward_sparse_cpu
    SparseCUDA: softmax_backward_sparse_cuda

- func: _sparse_log_softmax.int(Tensor self, int dim, ScalarType? dtype=None) -> Tensor
  variants: function

- func: _sparse_log_softmax.Dimname(Tensor self, Dimname dim, *, ScalarType? dtype=None) -> Tensor
  variants: function

- func: _sparse_log_softmax(Tensor self, int dim, bool half_to_float) -> Tensor
  dispatch:
    SparseCPU: log_softmax_sparse_cpu
    SparseCUDA: log_softmax_sparse_cuda

- func: _sparse_log_softmax_backward_data(Tensor grad_output, Tensor output, int dim, Tensor self) -> Tensor
  dispatch:
    SparseCPU: log_softmax_backward_sparse_cpu
    SparseCUDA: log_softmax_backward_sparse_cuda

- func: norm.ScalarOpt_dtype(Tensor self, Scalar? p, *, ScalarType dtype) -> Tensor
  variants: function, method
  dispatch:
    DefaultBackend: norm

- func: norm.Scalar(Tensor self, Scalar p=2) -> Tensor
  variants: function, method
  dispatch:
    DefaultBackend: norm

- func: norm.ScalarOpt_dim_dtype(Tensor self, Scalar? p, int[1] dim, bool keepdim, *, ScalarType dtype) -> Tensor
  variants: function, method
  dispatch:
    DefaultBackend: norm

- func: norm.ScalarOpt_dim(Tensor self, Scalar? p, int[1] dim, bool keepdim=False) -> Tensor
  variants: function, method
  dispatch:
    DefaultBackend: norm

- func: norm.dtype_out(Tensor self, Scalar? p, int[1] dim, bool keepdim, *, ScalarType dtype, Tensor(a!) out) -> Tensor(a!)
  use_c10_dispatcher: hacky_wrapper_for_legacy_signatures
  dispatch:
    CPU, CUDA: norm_out

- func: norm.out(Tensor self, Scalar? p, int[1] dim, bool keepdim=False, *, Tensor(a!) out) -> Tensor(a!)
  use_c10_dispatcher: hacky_wrapper_for_legacy_signatures
  dispatch:
    CPU, CUDA: norm_out

- func: norm.names_ScalarOpt_dim_dtype(Tensor self, Scalar? p, Dimname[1] dim, bool keepdim, *, ScalarType dtype) -> Tensor
  variants: function, method

- func: norm.names_ScalarOpt_dim(Tensor self, Scalar? p, Dimname[1] dim, bool keepdim=False) -> Tensor
  variants: function, method

- func: norm.names_dtype_out(Tensor self, Scalar? p, Dimname[1] dim, bool keepdim, *, ScalarType dtype, Tensor(a!) out) -> Tensor(a!)
  use_c10_dispatcher: hacky_wrapper_for_legacy_signatures

- func: norm.names_out(Tensor self, Scalar? p, Dimname[1] dim, bool keepdim=False, *, Tensor(a!) out) -> Tensor(a!)
  use_c10_dispatcher: hacky_wrapper_for_legacy_signatures

- func: frobenius_norm(Tensor self) -> Tensor
  variants: function

- func: frobenius_norm.dim(Tensor self, int[1] dim, bool keepdim=False) -> Tensor
  variants: function

- func: frobenius_norm.out(Tensor self, int[1] dim, bool keepdim=False, *, Tensor(a!) out) -> Tensor(a!)
  use_c10_dispatcher: hacky_wrapper_for_legacy_signatures
  variants: function

- func: nuclear_norm(Tensor self, bool keepdim=False) -> Tensor
  variants: function

- func: nuclear_norm.out(Tensor self, bool keepdim=False, *, Tensor(a!) out) -> Tensor(a!)
  use_c10_dispatcher: hacky_wrapper_for_legacy_signatures
  variants: function

- func: nuclear_norm.dim(Tensor self, int[2] dim, bool keepdim=False) -> Tensor
  variants: function

- func: nuclear_norm.dim_out(Tensor self, int[2] dim, bool keepdim=False, *, Tensor(a!) out) -> Tensor(a!)
  use_c10_dispatcher: hacky_wrapper_for_legacy_signatures
  variants: function

- func: clone(Tensor self, *, MemoryFormat? memory_format=None) -> Tensor
  variants: function, method
  dispatch:
    CPU, CUDA: clone
    SparseCPU, SparseCUDA: clone_sparse
    MkldnnCPU: mkldnn_clone
    QuantizedCPU, QuantizedCUDA: quantized_clone

- func: resize_as_(Tensor(a!) self, Tensor the_template, *, MemoryFormat? memory_format=None) -> Tensor(a!)
  variants: function, method
  dispatch:
    DefaultBackend: resize_as_

- func: zero_(Tensor(a!) self) -> Tensor(a!)
  variants: method, function
  dispatch:
    CPU, CUDA: zero_
    SparseCPU, SparseCUDA: zero_sparse_
    MkldnnCPU: mkldnn_zero_

- func: sub.out(Tensor self, Tensor other, *, Scalar alpha=1, Tensor(a!) out) -> Tensor(a!)
  use_c10_dispatcher: hacky_wrapper_for_legacy_signatures
  dispatch:
    CPU, CUDA: sub_out
    SparseCPU, SparseCUDA: sub_out_sparse

- func: sub.Tensor(Tensor self, Tensor other, *, Scalar alpha=1) -> Tensor
  variants: function, method
  dispatch:
    CPU, CUDA: sub
    SparseCPU, SparseCUDA: sub_sparse

- func: sub_.Tensor(Tensor(a!) self, Tensor other, *, Scalar alpha=1) -> Tensor(a!)
  variants: method
  dispatch:
    CPU, CUDA: sub_
    SparseCPU, SparseCUDA: sub_sparse_

# For C++ only, until we have conversion from C++ numbers to Tensor
- func: sub.Scalar(Tensor self, Scalar other, Scalar alpha=1) -> Tensor
  variants: function, method
  dispatch:
    DefaultBackend: sub

- func: sub_.Scalar(Tensor(a!) self, Scalar other, Scalar alpha=1) -> Tensor(a!)
  variants: method
  dispatch:
    DefaultBackend: sub_

# subtract, alias for sub
- func: subtract.out(Tensor self, Tensor other, *, Scalar alpha=1, Tensor(a!) out) -> Tensor(a!)
  use_c10_dispatcher: hacky_wrapper_for_legacy_signatures

- func: subtract.Tensor(Tensor self, Tensor other, *, Scalar alpha=1) -> Tensor
  variants: function, method

- func: subtract_.Tensor(Tensor(a!) self, Tensor other, *, Scalar alpha=1) -> Tensor(a!)
  variants: method

# For C++ only, until we have conversion from C++ numbers to Tensor
- func: subtract.Scalar(Tensor self, Scalar other, Scalar alpha=1) -> Tensor
  variants: function, method

- func: subtract_.Scalar(Tensor(a!) self, Scalar other, Scalar alpha=1) -> Tensor(a!)
  variants: method

- func: rsub.Tensor(Tensor self, Tensor other, *, Scalar alpha=1) -> Tensor
  variants: function
  dispatch:
    CPU, CUDA: rsub

- func: heaviside.out(Tensor self, Tensor values, *, Tensor(a!) out) -> Tensor(a!)
  use_c10_dispatcher: hacky_wrapper_for_legacy_signatures
  dispatch:
    CPU, CUDA: heaviside_out

- func: heaviside(Tensor self, Tensor values) -> Tensor
  variants: function, method

- func: heaviside_(Tensor(a!) self, Tensor values) -> Tensor(a!)
  use_c10_dispatcher: hacky_wrapper_for_legacy_signatures
  variants: method

# For C++ only, until we have conversion from C++ numbers to Tensor
- func: rsub.Scalar(Tensor self, Scalar other, Scalar alpha=1) -> Tensor
  variants: function
  dispatch:
    DefaultBackend: rsub

# Functionally the same as addmm, but we give it a different derivative formula
# that doesn't propagate gradients to non-present entries on sparse.
- func: _sparse_addmm(Tensor self, Tensor sparse, Tensor dense, *, Scalar beta=1, Scalar alpha=1) -> Tensor
  dispatch:
    DefaultBackend: _sparse_addmm

- func: addmm.out(Tensor self, Tensor mat1, Tensor mat2, *, Scalar beta=1, Scalar alpha=1, Tensor(a!) out) -> Tensor(a!)
  use_c10_dispatcher: hacky_wrapper_for_legacy_signatures
  dispatch:
    CPU: addmm_cpu_out
    CUDA: addmm_out_cuda
    SparseCPU: addmm_out_sparse_dense_cpu
    SparseCUDA: addmm_out_sparse_dense_cuda

- func: addmm(Tensor self, Tensor mat1, Tensor mat2, *, Scalar beta=1, Scalar alpha=1) -> Tensor
  variants: function, method
  dispatch:
    CPU: addmm_cpu
    CUDA: addmm_cuda
    SparseCPU: addmm_sparse_dense_cpu
    SparseCUDA: addmm_sparse_dense_cuda

- func: addmm_(Tensor(a!) self, Tensor mat1, Tensor mat2, *, Scalar beta=1, Scalar alpha=1) -> Tensor(a!)
  variants: method
  dispatch:
    CPU: addmm_cpu_
    CUDA: addmm__cuda
    # Warning!  For whatever reason, the inplace sparse addmm is NON
    # broadcasting
    SparseCPU: s_addmm_sparse_dense_cpu_
    SparseCUDA: s_addmm_sparse_dense_cuda_

# NOTE [ Sparse: autograd and API ]
#
#
# Sparse Tensor Constructors
# ~~~~~~~~~~~~~~~~~~~~~~~~~~
#
# The API entry points to sparse tensor construction should be
# `sparse_coo tensor` and `_sparse_coo_tensor_unsafe`. Depending on whether the
# indices and values tensors are given, they eventually dispatch to either
# `sparse_coo_tensor_with_dims` or `sparse_coo_tensor_with_dims_and_tensors`.
#
# The autograd support for ctor is implement on `sparse_coo_tensor_with_dims_and_tensors`.
#
# The API methods `sparse_coo tensor` and `_sparse_coo_tensor_unsafe`
# **must not** have specific type dispatches because otherwise codegen will
# consider them as abstract methods (see Note [Abstract ATen methods]), dispatch
# using **Tensor** type, and thus lose autograd tracking on the actual method
# they dispatch to, e.g., `sparse_coo_tensor_with_dims_and_tensors`.
#
#
# Sparse Methods API Design
# ~~~~~~~~~~~~~~~~~~~~~~~~~
#
# Goals: 1. Flexible API for users to write custom sparse ops
#        2. ctor and member accessor with autograd support
#
# To achieve 1, we need to provide a set of *dangerous* APIs (dangerous in the
# sense that misusing them will break sparse tensor invariant and may out in
# unexpected behavior, e.g., crash). These methods are all prefixed with
# underscore "_" to indicate that they should be used with care. We provide:
#
#   + `_indices()`: returns the *raw* indices within the sparse tensor (not just
#                   sharing storage). Any inplace operation will change the
#                   actual indices, including t_, set_, as_strided_, resize_,
#                   etc.
#   + `_values()`: returns the *raw* values within the sparse tensor. Similar
#                  semantics as `_indices()`
#   + `_nnz()`: returns the number of non-zero entries. This will always be
#               determined by the shapes of indices and values.
#   + `_coalesced_(bool)`: inplace sets whether the tensor is coalesced, and
#                          returns itself.
#
# These methods are very useful in writing new operations, e.g., a custom
# autograd Function.
#
# We also provide other public *safe* APIs:
#   + `indices()`: returns a **view** of the indices tensor if the sparse tensor
#                  is **coalesced**.
#   + `values()`: returns a **view** of the values tensor if the containing
#                 sparse tensor is **coalesced**.
#   + `sparse_dim()`: number of sparse dimensions
#   + `dense_dim()`: number of dense dimensions
#   + `is_coalesced()`: whether the sparse tensor is coalesced
#
# `_indices()` and `_values()` should returns the raw indices and values dense
# tensors within a sparse tensor. They can be quite unsafe with inplace
# operations like `t_()`, and exposes uncoalesced indices and values. The public
# recommended API is `indices()` and `values()`, both of which first check that
# the tensor is coalesced and return views on those tensors.
#
#
# Autograd Support
# ~~~~~~~~~~~~~~~~
#
# Autograd is supported on `values()` and sparse tensor ctor with indices and
# values tensors. E.g., `torch.sparse_coo_tensor(i, v).values().sum()` is
# differentiable w.r.t. `v`.
#
# NB: The `values()` and `_values()` operators are special in that they are
# layout-aware, i.e., the output depends not just on the data it represents, but
# also on the input layout details (in this case, the `indices` tensor). See
# NOTE [ as_strided Backward and layout-aware/agnostic autograd ] in Functions.cpp
# for discussion on layout-aware vs layout-agnostic autograd. Since PyTorch ops
# operate in the layout-agnostic mode, similar to `as_strided`, backward of
# these two operators need to consider them in a layout-agnostic way:
#   + `values()`:
#     Input is coalesced.
#     We just pretend having `input.indices()` as an additional argument
#     `input_indices`, then forward is similar to
#     `input.to(kStrided).index_select(input_indices)` regardless of the layout.
#     Note that `values()` normally is layout-aware even if we constrain
#     ourselves on sparse inputs since it may include all zeros values entries
#     as "present" entries.
#   + `_values()`:
#     Input may be uncoalesced.
#     It is not straightforward to construct a layout-agnostic version because
#     duplicate indices entries may exist and additional parameterization is
#     needed to distribute the value into different values entries. Furthermore,
#     this op is intended to provide ways to write custom sparse ops, rather
#     than being used in autograd graph, so it is marked as *non-differentiable*
#     in derivatives.yaml.
#
# Before reading the following, see NOTE [ Autograd Variable Views ] in
# variable.h for details on views that are tracked by autograd, and views that
# are not.
#
# Moreover, these methods return tensors that share storage with inputs, so we
# mark these methods as view ops to support autograd history tracking.
# The sparse tensor ctor output should technically be view of both input indices
# and values tensors, but currently we only support setting as view of a single
# Variable, so it is only view of the values tensor.
# TODO: clone indices in sparse tensor ctor.
#
# For other methods that return outputs that share storage with inputs, i.e.,
# `indices()` and `_indices()`. We mark their outputs as non-differentiable, so
# the view relation is not tracked by autograd, but the version counter is still
# shared. In other words, their outputs are non-differentiable views of the
# sparse tensor.

# FIXME: would be nicer if TensorOptions was optional based; not adding default arguments for options given
# the default would never make sense.
- func: sparse_coo_tensor.size(int[] size, *, ScalarType? dtype=None, Layout? layout=None, Device? device=None, bool? pin_memory=False) -> Tensor
  use_c10_dispatcher: hacky_wrapper_for_legacy_signatures

- func: sparse_coo_tensor.indices(Tensor indices, Tensor values, *, ScalarType? dtype=None, Layout? layout=None, Device? device=None, bool? pin_memory=None) -> Tensor
  use_c10_dispatcher: hacky_wrapper_for_legacy_signatures

- func: sparse_coo_tensor.indices_size(Tensor indices, Tensor values, int[] size, *, ScalarType? dtype=None, Layout? layout=None, Device? device=None, bool? pin_memory=None) -> Tensor
  use_c10_dispatcher: hacky_wrapper_for_legacy_signatures

- func: _sparse_coo_tensor_unsafe(Tensor indices, Tensor values, int[] size, *, ScalarType? dtype=None, Layout? layout=None, Device? device=None, bool? pin_memory=None) -> Tensor
  use_c10_dispatcher: hacky_wrapper_for_legacy_signatures

- func: _validate_sparse_coo_tensor_args(Tensor indices, Tensor values, int[] size) -> ()

- func: _sparse_coo_tensor_with_dims(int sparse_dim, int dense_dim, int[] size, *, ScalarType? dtype=None, Layout? layout=None, Device? device=None, bool? pin_memory=False) -> Tensor
  dispatch:
    SparseCPU, SparseCUDA: new_with_dims_sparse

- func: _sparse_coo_tensor_with_dims_and_tensors(int sparse_dim, int dense_dim, int[] size, Tensor indices, Tensor values, *, ScalarType? dtype=None, Layout? layout=None, Device? device=None, bool? pin_memory=False) -> Tensor
  dispatch:
    SparseCPU, SparseCUDA: new_with_dims_and_tensor_sparse

- func: sparse_resize_(Tensor(a!) self, int[] size, int sparse_dim, int dense_dim) -> Tensor(a!)
  variants: method
  dispatch:
    SparseCPU, SparseCUDA: sparse_resize_

- func: sparse_resize_and_clear_(Tensor(a!) self, int[] size, int sparse_dim, int dense_dim) -> Tensor(a!)
  variants: method
  dispatch:
    SparseCPU, SparseCUDA: sparse_resize_and_clear_

- func: sparse_mask(Tensor self, Tensor mask) -> Tensor
  variants: method
  dispatch:
    SparseCPU: sparse_mask_cpu
    SparseCUDA: sparse_mask_cuda

- func: to_dense(Tensor self, ScalarType? dtype=None) -> Tensor
  variants: method
  dispatch:
    SparseCPU, SparseCUDA: sparse_to_dense
    MkldnnCPU: mkldnn_to_dense

- func: to_dense_backward(Tensor grad, Tensor input) -> Tensor

- func: sparse_dim(Tensor self) -> int
  variants: method
  dispatch:
    SparseCPU, SparseCUDA: sparse_dim_sparse
  device_guard: False

# legacy method
- func: _dimI(Tensor self) -> int
  variants: method
  dispatch:
    SparseCPU, SparseCUDA: sparse_dim_sparse
  device_guard: False

- func: dense_dim(Tensor self) -> int
  variants: method
  dispatch:
    SparseCPU, SparseCUDA: dense_dim_sparse
  device_guard: False

# legacy method
- func: _dimV(Tensor self) -> int
  variants: method
  dispatch:
    SparseCPU, SparseCUDA: dense_dim_sparse
  device_guard: False

- func: _nnz(Tensor self) -> int
  variants: method
  dispatch:
    SparseCPU, SparseCUDA: _nnz_sparse
  device_guard: False

- func: coalesce(Tensor self) -> Tensor
  variants: method
  dispatch:
    SparseCPU: coalesce_sparse_cpu
    SparseCUDA: coalesce_sparse_cuda

- func: is_coalesced(Tensor self) -> bool
  variants: method
  dispatch:
    SparseCPU, SparseCUDA: is_coalesced_sparse
  device_guard: False

- func: _indices(Tensor(a) self) -> Tensor(a)
  variants: method
  dispatch:
    SparseCPU, SparseCUDA: _indices_sparse
  device_guard: False

- func: _values(Tensor(a) self) -> Tensor(a)
  variants: method
  dispatch:
    SparseCPU, SparseCUDA: _values_sparse
  device_guard: False

# This method doesn't do any check but only directly sets the flag. So it can be
# a bit unsafe. Similar to _indices and _values, this is useful for implementing
# custom sparse operations in Python/C++ extension.
- func: _coalesced_(Tensor(a!) self, bool coalesced) -> Tensor(a!)
  variants: method
  dispatch:
    SparseCPU, SparseCUDA: _coalesced_sparse_
  device_guard: False

- func: indices(Tensor(a) self) -> Tensor(a)
  variants: method
  dispatch:
    SparseCPU, SparseCUDA: indices_sparse
  device_guard: False

- func: values(Tensor(a) self) -> Tensor(a)
  variants: method
  dispatch:
    SparseCPU, SparseCUDA: values_sparse
  device_guard: False

- func: hspmm.out(Tensor mat1, Tensor mat2, *, Tensor(a!) out) -> Tensor(a!)
  use_c10_dispatcher: hacky_wrapper_for_legacy_signatures
  dispatch:
    SparseCPU: hspmm_out_sparse_cpu
    SparseCUDA: hspmm_out_sparse_cuda

- func: hspmm(Tensor mat1, Tensor mat2) -> Tensor
  dispatch:
    SparseCPU: hspmm_sparse_cpu
    SparseCUDA: hspmm_sparse_cuda

- func: copy_sparse_to_sparse_(Tensor(a!) self, Tensor src, bool non_blocking=False) -> Tensor(a!)
  variants: function
  dispatch:
    SparseCPU, SparseCUDA: copy_sparse_

- func: unbind.int(Tensor(a) self, int dim=0) -> Tensor(a)[]
  variants: function, method
  dispatch:
    DefaultBackend: unbind

- func: unbind.Dimname(Tensor(a) self, Dimname dim) -> Tensor(a)[]
  variants: function, method

- func: to_sparse.sparse_dim(Tensor self, int sparse_dim) -> Tensor
  variants: method
  dispatch:
    CPU, CUDA: dense_to_sparse

- func: to_sparse(Tensor self) -> Tensor
  variants: method
  dispatch:
    CPU, CUDA: dense_to_sparse

- func: to_mkldnn(Tensor self, ScalarType? dtype=None) -> Tensor
  variants: method
  dispatch:
    CPU: dense_to_mkldnn

- func: mkldnn_reorder_conv2d_weight(Tensor self, int[2] padding=0, int[2] stride=1, int[2] dilation=1, int groups=1) -> Tensor
  variants: function
  python_module: nn
  dispatch:
    MkldnnCPU: mkldnn_reorder_conv2d_weight

- func: mkldnn_reorder_conv3d_weight(Tensor self, int[3] padding=0, int[3] stride=1, int[3] dilation=1, int groups=1) -> Tensor
  variants: function
  python_module: nn
  dispatch:
    MkldnnCPU: mkldnn_reorder_conv3d_weight

- func: to_mkldnn_backward(Tensor grad, Tensor input) -> Tensor

- func: quantize_per_tensor(Tensor self, float scale, int zero_point, ScalarType dtype) -> Tensor
  variants: function
  dispatch:
    CPU, CUDA: quantize_per_tensor

- func: quantize_per_tensor.tensors(Tensor[] tensors, Tensor scales, Tensor zero_points, ScalarType dtype) -> Tensor[]
  variants: function
  dispatch:
    CPU: quantize_per_tensor_list_cpu

- func: quantize_per_channel(Tensor self, Tensor scales, Tensor zero_points, int axis, ScalarType dtype) -> Tensor
  variants: function
  dispatch:
    CPU: quantize_per_channel_cpu

- func: dequantize.self(Tensor self) -> Tensor
  variants: function, method
  dispatch:
    QuantizedCPU, QuantizedCUDA: dequantize_quant

- func: dequantize.tensors(Tensor[] tensors) -> Tensor[]
  variants: function
  dispatch:
    QuantizedCPU: dequantize_tensors_quantized_cpu

- func: q_scale(Tensor self) -> float
  variants: function, method
  dispatch:
    QuantizedCPU, QuantizedCUDA: q_scale_quant

- func: q_zero_point(Tensor self) -> int
  variants: function, method
  dispatch:
    QuantizedCPU, QuantizedCUDA: q_zero_point_quant

- func: q_per_channel_scales(Tensor self) -> Tensor
  variants: function, method
  dispatch:
    QuantizedCPU, QuantizedCUDA: q_per_channel_scales

- func: q_per_channel_zero_points(Tensor self) -> Tensor
  variants: function, method
  dispatch:
    QuantizedCPU, QuantizedCUDA: q_per_channel_zero_points

- func: q_per_channel_axis(Tensor self) -> int
  variants: function, method
  dispatch:
    QuantizedCPU, QuantizedCUDA: q_per_channel_axis

- func: int_repr(Tensor self) -> Tensor
  variants: function, method
  dispatch:
    QuantizedCPU: int_repr_quantized_cpu
    QuantizedCUDA: int_repr_quantized_cuda

- func: _make_per_tensor_quantized_tensor(Tensor self, float scale, int zero_point) -> Tensor
  dispatch:
    CPU: make_per_tensor_quantized_tensor_cpu
    CUDA: make_per_tensor_quantized_tensor_cuda

- func: _make_per_channel_quantized_tensor(Tensor self, Tensor scale, Tensor zero_point, int axis) -> Tensor
  dispatch:
    CPU: make_per_channel_quantized_tensor_cpu

- func: qscheme(Tensor self) -> QScheme
  variants: method
  dispatch:
    QuantizedCPU, QuantizedCUDA: qscheme_quant

- func: fake_quantize_per_tensor_affine(Tensor self, float scale, int zero_point, int quant_min, int quant_max) -> Tensor
  variants: function
  dispatch:
    CPU, CUDA: fake_quantize_per_tensor_affine

- func: fake_quantize_per_tensor_affine_backward(Tensor grad, Tensor self, float scale, int zero_point, int quant_min, int quant_max) -> Tensor
  variants: function

- func: _fake_quantize_learnable_per_tensor_affine(Tensor self, Tensor scale, Tensor zero_point, int quant_min, int quant_max) -> Tensor
  variants: function
  dispatch:
    CPU, CUDA: _fake_quantize_learnable_per_tensor_affine

- func: _fake_quantize_learnable_per_tensor_affine_backward(Tensor grad, Tensor self, Tensor scale, Tensor zero_point, int quant_min, int quant_max) -> (Tensor, Tensor, Tensor)
  variants: function

- func: fake_quantize_per_channel_affine(Tensor self, Tensor scale, Tensor zero_point, int axis, int quant_min, int quant_max) -> Tensor
  variants: function
  dispatch:
    CPU, CUDA: fake_quantize_per_channel_affine

- func: fake_quantize_per_channel_affine_backward(Tensor grad, Tensor self, Tensor scale, Tensor zero_point, int axis, int quant_min, int quant_max) -> Tensor
  variants: function

- func: _fake_quantize_learnable_per_channel_affine(Tensor self, Tensor scale, Tensor zero_point, int axis, int quant_min, int quant_max) -> Tensor
  variants: function
  dispatch:
    CPU, CUDA: _fake_quantize_learnable_per_channel_affine

- func: _fake_quantize_learnable_per_channel_affine_backward(Tensor grad, Tensor self, Tensor scale, Tensor zero_point, int axis, int quant_min, int quant_max) -> (Tensor, Tensor, Tensor)
  variants: function

- func: _choose_qparams_per_tensor(Tensor self, bool reduce_range=False) -> (float, int)
  variants: function

- func: _saturate_weight_to_fp16(Tensor weight) -> Tensor
  variants: function

- func: choose_qparams_optimized(Tensor input, int numel, int n_bins, float ratio, int bit_width) -> (Tensor, Tensor)
  variants: function

# to(Device) must not exist because all constructors of Device also works for
# TensorOptions. Otherwise, an ambiguity error is thrown.
# See NOTE [ TensorOptions Constructors ].
- func: to.dtype_layout(Tensor self, *, ScalarType? dtype=None, Layout? layout=None, Device? device=None, bool? pin_memory=None, bool non_blocking=False, bool copy=False, MemoryFormat? memory_format=None) -> Tensor
  use_c10_dispatcher: hacky_wrapper_for_legacy_signatures
  variants: method
  device_guard: False

- func: to.device(Tensor self, Device device, ScalarType dtype, bool non_blocking=False, bool copy=False, MemoryFormat? memory_format=None) -> Tensor
  variants: method
  device_guard: False

- func: to.dtype(Tensor self, ScalarType dtype, bool non_blocking=False, bool copy=False, MemoryFormat? memory_format=None) -> Tensor
  variants: method
  device_guard: False

- func: to.other(Tensor self, Tensor other, bool non_blocking=False, bool copy=False, MemoryFormat? memory_format=None) -> Tensor
  variants: method
  device_guard: False

- func: meshgrid(Tensor[] tensors) -> Tensor[]

- func: cartesian_prod(Tensor[] tensors) -> Tensor
  variants: function

- func: combinations(Tensor self, int r=2, bool with_replacement=False) -> Tensor
  variants: function

- func: item(Tensor self) -> Scalar
  variants: method

- func: result_type.Tensor(Tensor tensor, Tensor other) -> ScalarType
  variants: function

- func: result_type.Scalar(Tensor tensor, Scalar other) -> ScalarType
  variants: function

- func: result_type.Scalar_Tensor(Scalar scalar, Tensor tensor) -> ScalarType
  variants: function

- func: result_type.Scalar_Scalar(Scalar scalar1, Scalar scalar2) -> ScalarType

- func: can_cast(ScalarType from, ScalarType to) -> bool
  variants: function

- func: promote_types(ScalarType type1, ScalarType type2) -> ScalarType
  variants: function

# NB: Does NOT check precondition that numel == 1
- func: _local_scalar_dense(Tensor self) -> Scalar
  dispatch:
    CPU: _local_scalar_dense_cpu
    CUDA: _local_scalar_dense_cuda
  variants: function

# Fused RNN kernels
- func: _thnn_fused_lstm_cell(Tensor input_gates, Tensor hidden_gates, Tensor cx, Tensor? input_bias=None, Tensor? hidden_bias=None) -> (Tensor, Tensor, Tensor)
  use_c10_dispatcher: hacky_wrapper_for_legacy_signatures
  dispatch:
    CUDA: _thnn_fused_lstm_cell_cuda

- func: _thnn_fused_lstm_cell_backward(Tensor? grad_hy, Tensor? grad_cy, Tensor cx, Tensor cy, Tensor workspace, bool has_bias) -> (Tensor, Tensor, Tensor, Tensor, Tensor)
  use_c10_dispatcher: hacky_wrapper_for_legacy_signatures
  dispatch:
    CUDA: _thnn_fused_lstm_cell_backward_cuda

- func: _thnn_differentiable_lstm_cell_backward(Tensor? grad_hy, Tensor? grad_cy, Tensor input_gates, Tensor hidden_gates, Tensor? input_bias, Tensor? hidden_bias, Tensor cx, Tensor cy) -> (Tensor, Tensor, Tensor, Tensor, Tensor)
  use_c10_dispatcher: hacky_wrapper_for_legacy_signatures

- func: _thnn_fused_gru_cell(Tensor input_gates, Tensor hidden_gates, Tensor hx, Tensor? input_bias=None, Tensor? hidden_bias=None) -> (Tensor, Tensor)
  use_c10_dispatcher: hacky_wrapper_for_legacy_signatures
  dispatch:
    CUDA: _thnn_fused_gru_cell_cuda

- func: _thnn_fused_gru_cell_backward(Tensor grad_hy, Tensor workspace, bool has_bias) -> (Tensor, Tensor, Tensor, Tensor, Tensor)
  dispatch:
    CUDA: _thnn_fused_gru_cell_backward_cuda

- func: _thnn_differentiable_gru_cell_backward(Tensor grad_hy, Tensor input_gates, Tensor hidden_gates, Tensor hx, Tensor? input_bias, Tensor? hidden_bias) -> (Tensor, Tensor, Tensor, Tensor, Tensor)
  use_c10_dispatcher: hacky_wrapper_for_legacy_signatures

# RNN cells and layers
- func: lstm.input(Tensor input, Tensor[] hx, Tensor[] params, bool has_biases, int num_layers, float dropout, bool train, bool bidirectional, bool batch_first) -> (Tensor, Tensor, Tensor)

- func: lstm.data(Tensor data, Tensor batch_sizes, Tensor[] hx, Tensor[] params, bool has_biases, int num_layers, float dropout, bool train, bool bidirectional) -> (Tensor, Tensor, Tensor)

- func: gru.input(Tensor input, Tensor hx, Tensor[] params, bool has_biases, int num_layers, float dropout, bool train, bool bidirectional, bool batch_first) -> (Tensor, Tensor)

- func: gru.data(Tensor data, Tensor batch_sizes, Tensor hx, Tensor[] params, bool has_biases, int num_layers, float dropout, bool train, bool bidirectional) -> (Tensor, Tensor)

- func: rnn_tanh.input(Tensor input, Tensor hx, Tensor[] params, bool has_biases, int num_layers, float dropout, bool train, bool bidirectional, bool batch_first) -> (Tensor, Tensor)

- func: rnn_tanh.data(Tensor data, Tensor batch_sizes, Tensor hx, Tensor[] params, bool has_biases, int num_layers, float dropout, bool train, bool bidirectional) -> (Tensor, Tensor)

- func: rnn_relu.input(Tensor input, Tensor hx, Tensor[] params, bool has_biases, int num_layers, float dropout, bool train, bool bidirectional, bool batch_first) -> (Tensor, Tensor)

- func: rnn_relu.data(Tensor data, Tensor batch_sizes, Tensor hx, Tensor[] params, bool has_biases, int num_layers, float dropout, bool train, bool bidirectional) -> (Tensor, Tensor)

- func: lstm_cell(Tensor input, Tensor[] hx, Tensor w_ih, Tensor w_hh, Tensor? b_ih=None, Tensor? b_hh=None) -> (Tensor, Tensor)
  use_c10_dispatcher: hacky_wrapper_for_legacy_signatures

- func: gru_cell(Tensor input, Tensor hx, Tensor w_ih, Tensor w_hh, Tensor? b_ih=None, Tensor? b_hh=None) -> Tensor
  use_c10_dispatcher: hacky_wrapper_for_legacy_signatures

- func: rnn_tanh_cell(Tensor input, Tensor hx, Tensor w_ih, Tensor w_hh, Tensor? b_ih=None, Tensor? b_hh=None) -> Tensor
  use_c10_dispatcher: hacky_wrapper_for_legacy_signatures

- func: rnn_relu_cell(Tensor input, Tensor hx, Tensor w_ih, Tensor w_hh, Tensor? b_ih=None, Tensor? b_hh=None) -> Tensor
  use_c10_dispatcher: hacky_wrapper_for_legacy_signatures

# Quantized RNN layer registration has been moved to C10 dispatch in `RNN.cpp`

# Quantized RNN layers
# - func: quantized_lstm(Tensor input, Tensor[] hx, Tensor[] params, bool has_biases, int num_layers, float dropout, bool train, bool bidirectional, bool batch_first, *, ScalarType? dtype=None, bool use_dynamic=False) -> (Tensor, Tensor, Tensor)


# - func: quantized_lstm.data(Tensor data, Tensor batch_sizes, Tensor[] hx, Tensor[] params, bool has_biases, int num_layers, float dropout, bool train, bool bidirectional, *, ScalarType? dtype=None, bool use_dynamic=False) -> (Tensor, Tensor, Tensor)


# Quantized GRU layers

# - func: quantized_gru.input(Tensor input, Tensor hx, Tensor[] params, bool has_biases, int num_layers, float dropout, bool train, bool bidirectional, bool batch_first) -> (Tensor, Tensor)
#

# - func: quantized_gru.data(Tensor data, Tensor batch_sizes, Tensor hx, Tensor[] params, bool has_biases, int num_layers, float dropout, bool train, bool bidirectional) -> (Tensor, Tensor)
#

# Quantized RNN cells
- func: quantized_lstm_cell(Tensor input, Tensor[] hx, Tensor w_ih, Tensor w_hh, Tensor b_ih, Tensor b_hh, Tensor packed_ih, Tensor packed_hh, Tensor col_offsets_ih, Tensor col_offsets_hh, Scalar scale_ih, Scalar scale_hh, Scalar zero_point_ih, Scalar zero_point_hh) -> (Tensor, Tensor)

- func: quantized_gru_cell(Tensor input, Tensor hx, Tensor w_ih, Tensor w_hh, Tensor b_ih, Tensor b_hh, Tensor packed_ih, Tensor packed_hh, Tensor col_offsets_ih, Tensor col_offsets_hh, Scalar scale_ih, Scalar scale_hh, Scalar zero_point_ih, Scalar zero_point_hh) -> Tensor

- func: quantized_rnn_relu_cell(Tensor input, Tensor hx, Tensor w_ih, Tensor w_hh, Tensor b_ih, Tensor b_hh, Tensor packed_ih, Tensor packed_hh, Tensor col_offsets_ih, Tensor col_offsets_hh, Scalar scale_ih, Scalar scale_hh, Scalar zero_point_ih, Scalar zero_point_hh) -> Tensor

- func: quantized_rnn_tanh_cell(Tensor input, Tensor hx, Tensor w_ih, Tensor w_hh, Tensor b_ih, Tensor b_hh, Tensor packed_ih, Tensor packed_hh, Tensor col_offsets_ih, Tensor col_offsets_hh, Scalar scale_ih, Scalar scale_hh, Scalar zero_point_ih, Scalar zero_point_hh) -> Tensor

# PackedSequence utilities
- func: _pack_padded_sequence(Tensor input, Tensor lengths, bool batch_first) -> (Tensor, Tensor)
  dispatch:
    DefaultBackend: _pack_padded_sequence

- func: _pack_padded_sequence_backward(Tensor grad, int[] input_size, Tensor batch_sizes, bool batch_first) -> Tensor

- func: _pad_packed_sequence(Tensor data, Tensor batch_sizes, bool batch_first, Scalar padding_value, int total_length) -> (Tensor, Tensor)

# wrappers for legacy TH methods

- func: set_.source_Storage(Tensor(a!) self, Storage source) -> Tensor(a!)
  variants: method
  device_guard: False
  dispatch:
    CPU, CUDA: set_

- func: set_.source_Storage_storage_offset(Tensor(a!) self, Storage source, int storage_offset, int[] size, int[] stride=[]) -> Tensor(a!)
  variants: method
  device_guard: False
  dispatch:
    CPU: set_storage_cpu_
    CUDA: set_storage_cuda_
    QuantizedCPU, QuantizedCUDA: set_storage_quantized_

- func: set_.source_Tensor(Tensor(a!) self, Tensor source) -> Tensor(a!)
  variants: method
  device_guard: False
  dispatch:
    CPU, CUDA: set_tensor_

- func: set_(Tensor(a!) self) -> Tensor(a!)
  variants: method
  dispatch:
    CPU: set_cpu_
    CUDA: set_cuda_

- func: is_set_to(Tensor self, Tensor tensor) -> bool
  variants: method
  device_guard: False
  dispatch:
    CPU, CUDA: is_set_to

- func: masked_fill_.Scalar(Tensor(a!) self, Tensor mask, Scalar value) -> Tensor(a!)
  variants: method
  dispatch:
    CPU: masked_fill__cpu
    CUDA: masked_fill__cuda

- func: masked_fill.Scalar(Tensor self, Tensor mask, Scalar value) -> Tensor
  variants: function, method

- func: masked_fill_.Tensor(Tensor(a!) self, Tensor mask, Tensor value) -> Tensor(a!)
  variants: method
  dispatch:
    CPU: masked_fill__cpu
    CUDA: masked_fill__cuda

- func: masked_fill.Tensor(Tensor self, Tensor mask, Tensor value) -> Tensor
  variants: function, method

- func: masked_scatter_(Tensor(a!) self, Tensor mask, Tensor source) -> Tensor(a!)
  variants: method
  dispatch:
    CPU: masked_scatter__cpu
    CUDA: masked_scatter__cuda

- func: masked_scatter(Tensor self, Tensor mask, Tensor source) -> Tensor
  variants: function, method

- func: view(Tensor(a) self, int[] size) -> Tensor(a)
  variants: method
  device_guard: False
  dispatch:
    CPU, CUDA, QuantizedCPU, QuantizedCUDA: view
    MkldnnCPU: mkldnn_view

# Warning: If you want to change the name or overload name of this
# operator, you might also want to change the `isBlockListedSchema`
# function in `torch/csrc/jit/frontend/schema_catching.cpp`.
# The name and overload name of this operator is hardcoded in that
# function in order to workaround a bug:
# https://github.com/pytorch/pytorch/issues/47964
- func: view.dtype(Tensor(a) self, ScalarType dtype) -> Tensor(a)
  use_c10_dispatcher: full
  variants: method
  device_guard: False
  dispatch:
    DefaultBackend: view_dtype

- func: put_(Tensor(a!) self, Tensor index, Tensor source, bool accumulate=False) -> Tensor(a!)
  variants: method
  dispatch:
    CPU: legacy::cpu::_th_put_
    CUDA: legacy::cuda::_th_put_

- func: index_add_(Tensor(a!) self, int dim, Tensor index, Tensor source) -> Tensor(a!)
  variants: method
  dispatch:
    CPU: index_add_cpu_
    CUDA: index_add_cuda_

- func: index_add(Tensor self, int dim, Tensor index, Tensor source) -> Tensor
  variants: function, method

- func: index_add.dimname(Tensor self, Dimname dim, Tensor index, Tensor source) -> Tensor
  variants: function, method

- func: index_fill_.int_Scalar(Tensor(a!) self, int dim, Tensor index, Scalar value) -> Tensor(a!)
  variants: method
  dispatch:
    CPU: legacy::cpu::_th_index_fill_
    CUDA: legacy::cuda::_th_index_fill_

- func: index_fill.int_Scalar(Tensor self, int dim, Tensor index, Scalar value) -> Tensor
  variants: function, method

- func: index_fill_.int_Tensor(Tensor(a!) self, int dim, Tensor index, Tensor value) -> Tensor(a!)
  variants: method
  dispatch:
    CPU, CUDA: index_fill_

- func: index_fill.int_Tensor(Tensor self, int dim, Tensor index, Tensor value) -> Tensor
  variants: function, method

- func: index_fill_.Dimname_Scalar(Tensor(a!) self, Dimname dim, Tensor index, Scalar value) -> Tensor(a!)
  variants: method

- func: index_fill_.Dimname_Tensor(Tensor(a!) self, Dimname dim, Tensor index, Tensor value) -> Tensor(a!)
  variants: method

- func: index_fill.Dimname_Scalar(Tensor self, Dimname dim, Tensor index, Scalar value) -> Tensor
  variants: function, method

- func: index_fill.Dimname_Tensor(Tensor self, Dimname dim, Tensor index, Tensor value) -> Tensor
  variants: function, method

- func: scatter_.src(Tensor(a!) self, int dim, Tensor index, Tensor src) -> Tensor(a!)
  variants: method
  dispatch:
    CPU, CUDA: scatter_

- func: scatter.src(Tensor self, int dim, Tensor index, Tensor src) -> Tensor
  variants: function, method

- func: scatter_.value(Tensor(a!) self, int dim, Tensor index, Scalar value) -> Tensor(a!)
  variants: method
  dispatch:
    CPU, CUDA: scatter_fill_

- func: scatter.value(Tensor self, int dim, Tensor index, Scalar value) -> Tensor
  variants: function, method

- func: scatter.dimname_src(Tensor self, Dimname dim, Tensor index, Tensor src) -> Tensor
  variants: function, method

- func: scatter.dimname_value(Tensor self, Dimname dim, Tensor index, Scalar value) -> Tensor
  variants: function, method

- func: scatter_.reduce(Tensor(a!) self, int dim, Tensor index, Tensor src, *, str reduce) -> Tensor(a!)
  variants: method
  dispatch:
    CPU, CUDA: scatter_reduce_

- func: scatter_.value_reduce(Tensor(a!) self, int dim, Tensor index, Scalar value, *, str reduce) -> Tensor(a!)
  variants: method
  dispatch:
    CPU, CUDA: scatter_scalar_reduce_

- func: scatter_add_(Tensor(a!) self, int dim, Tensor index, Tensor src) -> Tensor(a!)
  variants: method
  dispatch:
    CPU, CUDA: scatter_add_

- func: scatter_add(Tensor self, int dim, Tensor index, Tensor src) -> Tensor
  variants: function, method

- func: scatter_add.dimname(Tensor self, Dimname dim, Tensor index, Tensor src) -> Tensor
  variants: function, method

- func: eq_.Scalar(Tensor(a!) self, Scalar other) -> Tensor(a!)
  variants: method
  dispatch:
    DefaultBackend: eq_

- func: eq_.Tensor(Tensor(a!) self, Tensor other) -> Tensor(a!)
  variants: method
  dispatch:
    DefaultBackend: eq_

- func: bitwise_and.Tensor_out(Tensor self, Tensor other, *, Tensor(a!) out) -> Tensor(a!)
  use_c10_dispatcher: hacky_wrapper_for_legacy_signatures
  variants: function
  dispatch:
    CPU, CUDA: bitwise_and_out

- func: bitwise_and.Scalar_out(Tensor self, Scalar other, *, Tensor(a!) out) -> Tensor(a!)
  use_c10_dispatcher: hacky_wrapper_for_legacy_signatures
  variants: function
  dispatch:
    CPU, CUDA: bitwise_and_out

- func: bitwise_and.Scalar(Tensor self, Scalar other) -> Tensor
  variants: method, function

- func: bitwise_and.Tensor(Tensor self, Tensor other) -> Tensor
  variants: method, function

- func: bitwise_and_.Scalar(Tensor(a!) self, Scalar other) -> Tensor(a!)
  variants: method

- func: bitwise_and_.Tensor(Tensor(a!) self, Tensor other) -> Tensor(a!)
  variants: method

- func: __and__.Scalar(Tensor self, Scalar other) -> Tensor
  variants: method, function

- func: __and__.Tensor(Tensor self, Tensor other) -> Tensor
  variants: method, function

- func: __iand__.Scalar(Tensor(a!) self, Scalar other) -> Tensor(a!)
  variants: method

- func: __iand__.Tensor(Tensor(a!) self, Tensor other) -> Tensor(a!)
  variants: method

- func: bitwise_or.Tensor_out(Tensor self, Tensor other, *, Tensor(a!) out) -> Tensor(a!)
  use_c10_dispatcher: hacky_wrapper_for_legacy_signatures
  variants: function
  dispatch:
    CPU, CUDA: bitwise_or_out

- func: bitwise_or.Scalar_out(Tensor self, Scalar other, *, Tensor(a!) out) -> Tensor(a!)
  use_c10_dispatcher: hacky_wrapper_for_legacy_signatures
  variants: function
  dispatch:
    CPU, CUDA: bitwise_or_out

- func: bitwise_or.Scalar(Tensor self, Scalar other) -> Tensor
  variants: method, function

- func: bitwise_or.Tensor(Tensor self, Tensor other) -> Tensor
  variants: method, function

- func: bitwise_or_.Scalar(Tensor(a!) self, Scalar other) -> Tensor(a!)
  variants: method

- func: bitwise_or_.Tensor(Tensor(a!) self, Tensor other) -> Tensor(a!)
  variants: method

- func: __or__.Scalar(Tensor self, Scalar other) -> Tensor
  variants: method, function

- func: __or__.Tensor(Tensor self, Tensor other) -> Tensor
  variants: method, function

- func: __ior__.Scalar(Tensor(a!) self, Scalar other) -> Tensor(a!)
  variants: method

- func: __ior__.Tensor(Tensor(a!) self, Tensor other) -> Tensor(a!)
  variants: method

- func: bitwise_xor.Tensor_out(Tensor self, Tensor other, *, Tensor(a!) out) -> Tensor(a!)
  use_c10_dispatcher: hacky_wrapper_for_legacy_signatures
  variants: function
  dispatch:
    CPU, CUDA: bitwise_xor_out

- func: bitwise_xor.Scalar_out(Tensor self, Scalar other, *, Tensor(a!) out) -> Tensor(a!)
  use_c10_dispatcher: hacky_wrapper_for_legacy_signatures
  variants: function
  dispatch:
    CPU, CUDA: bitwise_xor_out

- func: bitwise_xor.Scalar(Tensor self, Scalar other) -> Tensor
  variants: method, function

- func: bitwise_xor.Tensor(Tensor self, Tensor other) -> Tensor
  variants: method, function

- func: bitwise_xor_.Scalar(Tensor(a!) self, Scalar other) -> Tensor(a!)
  variants: method

- func: bitwise_xor_.Tensor(Tensor(a!) self, Tensor other) -> Tensor(a!)
  variants: method

- func: __xor__.Scalar(Tensor self, Scalar other) -> Tensor
  variants: method, function

- func: __xor__.Tensor(Tensor self, Tensor other) -> Tensor
  variants: method, function

- func: __ixor__.Scalar(Tensor(a!) self, Scalar other) -> Tensor(a!)
  variants: method

- func: __ixor__.Tensor(Tensor(a!) self, Tensor other) -> Tensor(a!)
  variants: method

- func: __lshift__.Scalar(Tensor self, Scalar other) -> Tensor
  variants: method, function
  dispatch:
    CPU, CUDA: __lshift__

- func: __lshift__.Tensor(Tensor self, Tensor other) -> Tensor
  variants: method, function
  dispatch:
    CPU, CUDA: __lshift__

- func: __ilshift__.Scalar(Tensor(a!) self, Scalar other) -> Tensor(a!)
  variants: method
  dispatch:
    CPU, CUDA: __ilshift__

- func: __ilshift__.Tensor(Tensor(a!) self, Tensor other) -> Tensor(a!)
  variants: method
  dispatch:
    CPU, CUDA: __ilshift__

- func: __rshift__.Scalar(Tensor self, Scalar other) -> Tensor
  variants: method, function
  dispatch:
    CPU, CUDA: __rshift__

- func: __rshift__.Tensor(Tensor self, Tensor other) -> Tensor
  variants: method, function
  dispatch:
    CPU, CUDA: __rshift__

- func: __irshift__.Scalar(Tensor(a!) self, Scalar other) -> Tensor(a!)
  variants: method
  dispatch:
    CPU, CUDA: __irshift__

- func: __irshift__.Tensor(Tensor(a!) self, Tensor other) -> Tensor(a!)
  variants: method
  dispatch:
    CPU, CUDA: __irshift__

- func: lgamma_(Tensor(a!) self) -> Tensor(a!)
  variants: method
  dispatch:
    CPU: _lgamma__cpu
    CUDA: _lgamma__cuda

- func: atan2_(Tensor(a!) self, Tensor other) -> Tensor(a!)
  variants: method
  dispatch:
    CPU, CUDA: atan2_

- func: tril_(Tensor(a!) self, int diagonal=0) -> Tensor(a!)
  variants: method
  dispatch:
    CPU: tril_cpu_
    CUDA: tril_cuda_

- func: triu_(Tensor(a!) self, int diagonal=0) -> Tensor(a!)
  variants: method
  dispatch:
    CPU: triu_cpu_
    CUDA: triu_cuda_

- func: digamma_(Tensor(a!) self) -> Tensor(a!)
  variants: method
  dispatch:
    CPU, CUDA: digamma_

- func: polygamma_(Tensor(a!) self, int n) -> Tensor(a!)
  variants: method

- func: renorm_(Tensor(a!) self, Scalar p, int dim, Scalar maxnorm) -> Tensor(a!)
  variants: method
  dispatch:
    CPU: legacy::cpu::_th_renorm_
    CUDA: legacy::cuda::_th_renorm_

- func: pow_.Scalar(Tensor(a!) self, Scalar exponent) -> Tensor(a!)
  variants: method
  dispatch:
    CPU, CUDA: pow_

- func: pow_.Tensor(Tensor(a!) self, Tensor exponent) -> Tensor(a!)
  variants: method
  dispatch:
    CPU, CUDA: pow_

- func: lerp_.Scalar(Tensor(a!) self, Tensor end, Scalar weight) -> Tensor(a!)
  variants: method
  dispatch:
    CPU: lerp_cpu_scalar_
    CUDA: lerp_cuda_scalar_

- func: lerp_.Tensor(Tensor(a!) self, Tensor end, Tensor weight) -> Tensor(a!)
  variants: method
  dispatch:
    CPU: lerp_cpu_tensor_
    CUDA: lerp_cuda_tensor_

- func: fmod_.Scalar(Tensor(a!) self, Scalar other) -> Tensor(a!)
  variants: method
  dispatch:
    CPU, CUDA: fmod_

- func: fmod_.Tensor(Tensor(a!) self, Tensor other) -> Tensor(a!)
  variants: method
  dispatch:
    CPU, CUDA: fmod_

- func: remainder_.Scalar(Tensor(a!) self, Scalar other) -> Tensor(a!)
  variants: method
  dispatch:
    CPU, CUDA: remainder_

- func: remainder_.Tensor(Tensor(a!) self, Tensor other) -> Tensor(a!)
  variants: method
  dispatch:
    CPU, CUDA: remainder_

- func: addbmm_(Tensor(a!) self, Tensor batch1, Tensor batch2, *, Scalar beta=1, Scalar alpha=1) -> Tensor(a!)
  variants: method
  dispatch:
    CPU, CUDA: addbmm_

- func: addbmm.out(Tensor self, Tensor batch1, Tensor batch2, *, Scalar beta=1, Scalar alpha=1, Tensor(a!) out) -> Tensor(a!)
  use_c10_dispatcher: hacky_wrapper_for_legacy_signatures
  dispatch:
    CPU, CUDA: addbmm_out

- func: addbmm(Tensor self, Tensor batch1, Tensor batch2, *, Scalar beta=1, Scalar alpha=1) -> Tensor
  variants: method, function
  dispatch:
    CPU, CUDA: addbmm

- func: addcdiv_(Tensor(a!) self, Tensor tensor1, Tensor tensor2, *, Scalar value=1) -> Tensor(a!)
  variants: method
  dispatch:
    DefaultBackend: addcdiv_

- func: random_.from(Tensor(a!) self, int from, int? to, *, Generator? generator=None) -> Tensor(a!)
  variants: method
  dispatch:
    CPU, CUDA: random_

- func: random_.to(Tensor(a!) self, int to, *, Generator? generator=None) -> Tensor(a!)
  variants: method
  dispatch:
    CPU, CUDA: random_

- func: random_(Tensor(a!) self, *, Generator? generator=None) -> Tensor(a!)
  variants: method
  dispatch:
    CPU, CUDA: random_

- func: uniform_(Tensor(a!) self, float from=0, float to=1, *, Generator? generator=None) -> Tensor(a!)
  variants: method
  dispatch:
    CPU, CUDA: uniform_

- func: cauchy_(Tensor(a!) self, float median=0, float sigma=1, *, Generator? generator=None) -> Tensor(a!)
  variants: method
  dispatch:
    CPU, CUDA: cauchy_

- func: log_normal_(Tensor(a!) self, float mean=1, float std=2, *, Generator? generator=None) -> Tensor(a!)
  variants: method
  dispatch:
    CPU, CUDA: log_normal_

- func: exponential_(Tensor(a!) self, float lambd=1, *, Generator? generator=None) -> Tensor(a!)
  variants: method
  dispatch:
    CPU, CUDA: exponential_

- func: geometric_(Tensor(a!) self, float p, *, Generator? generator=None) -> Tensor(a!)
  variants: method
  dispatch:
    CPU, CUDA: geometric_

# wrappers for TH functions

- func: diag.out(Tensor self, int diagonal=0, *, Tensor(a!) out) -> Tensor(a!)
  use_c10_dispatcher: hacky_wrapper_for_legacy_signatures
  dispatch:
    CPU: diag_cpu_out
    CUDA: diag_cuda_out

- func: diag(Tensor self, int diagonal=0) -> Tensor
  variants: method, function
  dispatch:
    DefaultBackend: diag

- func: diag_backward(Tensor grad, int[] input_sizes, int diagonal) -> Tensor
  variants: function
  device_guard: False

- func: cross.out(Tensor self, Tensor other, int? dim=None, *, Tensor(a!) out) -> Tensor(a!)
  use_c10_dispatcher: hacky_wrapper_for_legacy_signatures
  dispatch:
    CPU, CUDA: cross_out

- func: cross(Tensor self, Tensor other, int? dim=None) -> Tensor
  variants: method, function
  dispatch:
    CPU, CUDA: cross

- func: triu.out(Tensor self, int diagonal=0, *, Tensor(a!) out) -> Tensor(a!)
  use_c10_dispatcher: hacky_wrapper_for_legacy_signatures
  dispatch:
    CPU: triu_cpu_out
    CUDA: triu_cuda_out

- func: triu(Tensor self, int diagonal=0) -> Tensor
  variants: method, function
  dispatch:
    DefaultBackend: triu

- func: tril.out(Tensor self, int diagonal=0, *, Tensor(a!) out) -> Tensor(a!)
  use_c10_dispatcher: hacky_wrapper_for_legacy_signatures
  dispatch:
    CPU: tril_cpu_out
    CUDA: tril_cuda_out

- func: tril(Tensor self, int diagonal=0) -> Tensor
  variants: method, function
  dispatch:
    DefaultBackend: tril

- func: tril_indices(int row, int col, int offset=0, *, ScalarType? dtype=long, Layout? layout=None, Device? device=None, bool? pin_memory=None) -> Tensor
  dispatch:
    CPU: tril_indices_cpu
    CUDA: tril_indices_cuda

- func: triu_indices(int row, int col, int offset=0, *, ScalarType? dtype=long, Layout? layout=None, Device? device=None, bool? pin_memory=None) -> Tensor
  dispatch:
    CPU: triu_indices_cpu
    CUDA: triu_indices_cuda

- func: trace(Tensor self) -> Tensor
  variants: method, function
  dispatch:
    CPU: trace_cpu
    CUDA: trace_cuda

- func: trace_backward(Tensor grad, int[] sizes) -> Tensor
  variants: function
  device_guard: False

- func: ne.Scalar_out(Tensor self, Scalar other, *, Tensor(a!) out) -> Tensor(a!)
  use_c10_dispatcher: hacky_wrapper_for_legacy_signatures
  dispatch:
    CPU, CUDA: ne_out
    QuantizedCPU: ne_out_quantized_cpu

- func: ne.Scalar(Tensor self, Scalar other) -> Tensor
  variants: method, function
  dispatch:
    CPU, CUDA: ne
    QuantizedCPU: ne_quantized_cpu

- func: ne.Tensor_out(Tensor self, Tensor other, *, Tensor(a!) out) -> Tensor(a!)
  use_c10_dispatcher: hacky_wrapper_for_legacy_signatures
  dispatch:
    CPU, CUDA: ne_out
    QuantizedCPU: ne_out_quantized_cpu

- func: ne.Tensor(Tensor self, Tensor other) -> Tensor
  variants: method, function
  dispatch:
    CPU, CUDA: ne
    QuantizedCPU: ne_quantized_cpu

- func: ne_.Scalar(Tensor(a!) self, Scalar other) -> Tensor(a!)
  variants: method
  dispatch:
    DefaultBackend: ne_

- func: ne_.Tensor(Tensor(a!) self, Tensor other) -> Tensor(a!)
  variants: method
  dispatch:
    DefaultBackend: ne_

# not_equal, alias for torch.ne
- func: not_equal.Scalar_out(Tensor self, Scalar other, *, Tensor(a!) out) -> Tensor(a!)
  use_c10_dispatcher: hacky_wrapper_for_legacy_signatures

- func: not_equal.Scalar(Tensor self, Scalar other) -> Tensor
  variants: method, function

- func: not_equal.Tensor_out(Tensor self, Tensor other, *, Tensor(a!) out) -> Tensor(a!)
  use_c10_dispatcher: hacky_wrapper_for_legacy_signatures

- func: not_equal.Tensor(Tensor self, Tensor other) -> Tensor
  variants: method, function

- func: not_equal_.Scalar(Tensor(a!) self, Scalar other) -> Tensor(a!)
  variants: method

- func: not_equal_.Tensor(Tensor(a!) self, Tensor other) -> Tensor(a!)
  variants: method

- func: eq.Scalar_out(Tensor self, Scalar other, *, Tensor(a!) out) -> Tensor(a!)
  use_c10_dispatcher: hacky_wrapper_for_legacy_signatures
  dispatch:
    CPU, CUDA: eq_out
    QuantizedCPU: eq_out_quantized_cpu

- func: eq.Scalar(Tensor self, Scalar other) -> Tensor
  variants: method, function
  dispatch:
    CPU, CUDA: eq
    QuantizedCPU: eq_quantized_cpu

- func: eq.Tensor_out(Tensor self, Tensor other, *, Tensor(a!) out) -> Tensor(a!)
  use_c10_dispatcher: hacky_wrapper_for_legacy_signatures
  dispatch:
    CPU, CUDA: eq_out
    QuantizedCPU: eq_out_quantized_cpu

- func: eq.Tensor(Tensor self, Tensor other) -> Tensor
  variants: method, function
  dispatch:
    CPU, CUDA: eq
    QuantizedCPU: eq_quantized_cpu

- func: ge.Scalar_out(Tensor self, Scalar other, *, Tensor(a!) out) -> Tensor(a!)
  use_c10_dispatcher: hacky_wrapper_for_legacy_signatures
  dispatch:
    CPU, CUDA: ge_out
    QuantizedCPU: ge_out_quantized_cpu

- func: ge.Scalar(Tensor self, Scalar other) -> Tensor
  variants: method, function
  dispatch:
    CPU, CUDA: ge
    QuantizedCPU: ge_quantized_cpu

- func: ge.Tensor_out(Tensor self, Tensor other, *, Tensor(a!) out) -> Tensor(a!)
  use_c10_dispatcher: hacky_wrapper_for_legacy_signatures
  dispatch:
    CPU, CUDA: ge_out
    QuantizedCPU: ge_out_quantized_cpu

- func: ge.Tensor(Tensor self, Tensor other) -> Tensor
  variants: method, function
  dispatch:
    CPU, CUDA: ge
    QuantizedCPU: ge_quantized_cpu

- func: ge_.Scalar(Tensor(a!) self, Scalar other) -> Tensor(a!)
  variants: method
  dispatch:
    DefaultBackend: ge_

- func: ge_.Tensor(Tensor(a!) self, Tensor other) -> Tensor(a!)
  variants: method
  dispatch:
    DefaultBackend: ge_

# greater_equal, alias for torch.ge
- func: greater_equal.Scalar_out(Tensor self, Scalar other, *, Tensor(a!) out) -> Tensor(a!)
  use_c10_dispatcher: hacky_wrapper_for_legacy_signatures

- func: greater_equal.Scalar(Tensor self, Scalar other) -> Tensor
  variants: method, function

- func: greater_equal.Tensor_out(Tensor self, Tensor other, *, Tensor(a!) out) -> Tensor(a!)
  use_c10_dispatcher: hacky_wrapper_for_legacy_signatures

- func: greater_equal.Tensor(Tensor self, Tensor other) -> Tensor
  variants: method, function

- func: greater_equal_.Scalar(Tensor(a!) self, Scalar other) -> Tensor(a!)
  variants: method

- func: greater_equal_.Tensor(Tensor(a!) self, Tensor other) -> Tensor(a!)
  variants: method

- func: le.Scalar_out(Tensor self, Scalar other, *, Tensor(a!) out) -> Tensor(a!)
  use_c10_dispatcher: hacky_wrapper_for_legacy_signatures
  dispatch:
    CPU, CUDA: le_out
    QuantizedCPU: le_out_quantized_cpu

- func: le.Scalar(Tensor self, Scalar other) -> Tensor
  variants: method, function
  dispatch:
    CPU, CUDA: le
    QuantizedCPU: le_quantized_cpu

- func: le.Tensor_out(Tensor self, Tensor other, *, Tensor(a!) out) -> Tensor(a!)
  use_c10_dispatcher: hacky_wrapper_for_legacy_signatures
  dispatch:
    CPU, CUDA: le_out
    QuantizedCPU: le_out_quantized_cpu

- func: le.Tensor(Tensor self, Tensor other) -> Tensor
  variants: method, function
  dispatch:
    CPU, CUDA: le
    QuantizedCPU: le_quantized_cpu

- func: le_.Scalar(Tensor(a!) self, Scalar other) -> Tensor(a!)
  variants: method
  dispatch:
    DefaultBackend: le_

- func: le_.Tensor(Tensor(a!) self, Tensor other) -> Tensor(a!)
  variants: method
  dispatch:
    DefaultBackend: le_

# less_equal, alias for torch.le
- func: less_equal.Scalar_out(Tensor self, Scalar other, *, Tensor(a!) out) -> Tensor(a!)
  use_c10_dispatcher: hacky_wrapper_for_legacy_signatures

- func: less_equal.Scalar(Tensor self, Scalar other) -> Tensor
  variants: method, function

- func: less_equal.Tensor_out(Tensor self, Tensor other, *, Tensor(a!) out) -> Tensor(a!)
  use_c10_dispatcher: hacky_wrapper_for_legacy_signatures

- func: less_equal.Tensor(Tensor self, Tensor other) -> Tensor
  variants: method, function

- func: less_equal_.Scalar(Tensor(a!) self, Scalar other) -> Tensor(a!)
  variants: method

- func: less_equal_.Tensor(Tensor(a!) self, Tensor other) -> Tensor(a!)
  variants: method

- func: gt.Scalar_out(Tensor self, Scalar other, *, Tensor(a!) out) -> Tensor(a!)
  use_c10_dispatcher: hacky_wrapper_for_legacy_signatures
  dispatch:
    CPU, CUDA: gt_out
    QuantizedCPU: gt_out_quantized_cpu

- func: gt.Scalar(Tensor self, Scalar other) -> Tensor
  variants: method, function
  dispatch:
    CPU, CUDA: gt
    QuantizedCPU: gt_quantized_cpu

- func: gt.Tensor_out(Tensor self, Tensor other, *, Tensor(a!) out) -> Tensor(a!)
  use_c10_dispatcher: hacky_wrapper_for_legacy_signatures
  dispatch:
    CPU, CUDA: gt_out
    QuantizedCPU: gt_out_quantized_cpu

- func: gt.Tensor(Tensor self, Tensor other) -> Tensor
  variants: method, function
  dispatch:
    CPU, CUDA: gt
    QuantizedCPU: gt_quantized_cpu

- func: gt_.Scalar(Tensor(a!) self, Scalar other) -> Tensor(a!)
  variants: method
  dispatch:
    DefaultBackend: gt_

- func: gt_.Tensor(Tensor(a!) self, Tensor other) -> Tensor(a!)
  variants: method
  dispatch:
    DefaultBackend: gt_

#  greater, alias for torch.gt
- func: greater.Scalar_out(Tensor self, Scalar other, *, Tensor(a!) out) -> Tensor(a!)
  use_c10_dispatcher: hacky_wrapper_for_legacy_signatures

- func: greater.Scalar(Tensor self, Scalar other) -> Tensor
  variants: method, function

- func: greater.Tensor_out(Tensor self, Tensor other, *, Tensor(a!) out) -> Tensor(a!)
  use_c10_dispatcher: hacky_wrapper_for_legacy_signatures

- func: greater.Tensor(Tensor self, Tensor other) -> Tensor
  variants: method, function

- func: greater_.Scalar(Tensor(a!) self, Scalar other) -> Tensor(a!)
  variants: method

- func: greater_.Tensor(Tensor(a!) self, Tensor other) -> Tensor(a!)
  variants: method

- func: lt.Scalar_out(Tensor self, Scalar other, *, Tensor(a!) out) -> Tensor(a!)
  use_c10_dispatcher: hacky_wrapper_for_legacy_signatures
  dispatch:
    CPU, CUDA: lt_out
    QuantizedCPU: lt_out_quantized_cpu

- func: lt.Scalar(Tensor self, Scalar other) -> Tensor
  variants: method, function
  dispatch:
    CPU, CUDA: lt
    QuantizedCPU: lt_quantized_cpu

- func: lt.Tensor_out(Tensor self, Tensor other, *, Tensor(a!) out) -> Tensor(a!)
  use_c10_dispatcher: hacky_wrapper_for_legacy_signatures
  dispatch:
    CPU, CUDA: lt_out
    QuantizedCPU: lt_out_quantized_cpu

- func: lt.Tensor(Tensor self, Tensor other) -> Tensor
  variants: method, function
  dispatch:
    CPU, CUDA: lt
    QuantizedCPU: lt_quantized_cpu

- func: lt_.Scalar(Tensor(a!) self, Scalar other) -> Tensor(a!)
  variants: method
  dispatch:
    DefaultBackend: lt_

- func: lt_.Tensor(Tensor(a!) self, Tensor other) -> Tensor(a!)
  variants: method
  dispatch:
    DefaultBackend: lt_

#  less, alias for torch.lt
- func: less.Scalar_out(Tensor self, Scalar other, *, Tensor(a!) out) -> Tensor(a!)
  use_c10_dispatcher: hacky_wrapper_for_legacy_signatures

- func: less.Scalar(Tensor self, Scalar other) -> Tensor
  variants: method, function

- func: less.Tensor_out(Tensor self, Tensor other, *, Tensor(a!) out) -> Tensor(a!)
  use_c10_dispatcher: hacky_wrapper_for_legacy_signatures

- func: less.Tensor(Tensor self, Tensor other) -> Tensor
  variants: method, function

- func: less_.Scalar(Tensor(a!) self, Scalar other) -> Tensor(a!)
  variants: method

- func: less_.Tensor(Tensor(a!) self, Tensor other) -> Tensor(a!)
  variants: method

- func: take.out(Tensor self, Tensor index, *, Tensor(a!) out) -> Tensor(a!)
  use_c10_dispatcher: hacky_wrapper_for_legacy_signatures
  dispatch:
    CPU: take_out_cpu
    CUDA: take_out_cuda

- func: take(Tensor self, Tensor index) -> Tensor
  variants: method, function
  dispatch:
    CPU: take_cpu
    CUDA: take_cuda

- func: take_backward(Tensor grad, Tensor input, Tensor index) -> Tensor
  variants: function
  device_guard: False

- func: index_select.out(Tensor self, int dim, Tensor index, *, Tensor(a!) out) -> Tensor(a!)
  use_c10_dispatcher: hacky_wrapper_for_legacy_signatures
  dispatch:
    CPU: index_select_out_cpu_
    CUDA: index_select_out_cuda

- func: index_select(Tensor self, int dim, Tensor index) -> Tensor
  variants: method, function
  dispatch:
    CPU: index_select_cpu_
    CUDA: index_select_cuda
    SparseCPU: index_select_sparse
    SparseCUDA: index_select_sparse

- func: index_select.dimname_out(Tensor self, Dimname dim, Tensor index, *, Tensor(a!) out) -> Tensor(a!)
  use_c10_dispatcher: hacky_wrapper_for_legacy_signatures

- func: index_select.dimname(Tensor self, Dimname dim, Tensor index) -> Tensor
  variants: method, function

- func: index_select_backward(Tensor grad, int[] self_sizes, int dim, Tensor index) -> Tensor
  variants: function
  device_guard: False

- func: masked_select.out(Tensor self, Tensor mask, *, Tensor(a!) out) -> Tensor(a!)
  use_c10_dispatcher: hacky_wrapper_for_legacy_signatures
  dispatch:
    CPU: masked_select_out_cpu
    CUDA: masked_select_out_cuda

- func: masked_select(Tensor self, Tensor mask) -> Tensor
  variants: method, function
  dispatch:
    CPU: masked_select_cpu
    CUDA: masked_select_cuda

- func: masked_select_backward(Tensor grad, Tensor input, Tensor mask) -> Tensor
  variants: function
  device_guard: False

- func: nonzero.out(Tensor self, *, Tensor(a!) out) -> Tensor(a!)
  use_c10_dispatcher: hacky_wrapper_for_legacy_signatures
  dispatch:
    CPU: legacy::cpu::_th_nonzero_out
    CUDA: nonzero_out_cuda

- func: nonzero(Tensor self) -> Tensor
  variants: method, function
  dispatch:
    CPU: legacy::cpu::_th_nonzero
    CUDA: nonzero_cuda

- func: nonzero_numpy(Tensor self) -> Tensor[]
  variants: method, function

- func: gather.out(Tensor self, int dim, Tensor index, *, bool sparse_grad=False, Tensor(a!) out) -> Tensor(a!)
  use_c10_dispatcher: hacky_wrapper_for_legacy_signatures
  dispatch:
    CPU: gather_out_cpu_cuda
    CUDA: gather_out_cpu_cuda

- func: gather(Tensor self, int dim, Tensor index, *, bool sparse_grad=False) -> Tensor
  variants: method, function
  dispatch:
    CPU, CUDA: gather

- func: gather_backward(Tensor grad, Tensor self, int dim, Tensor index, bool sparse_grad) -> Tensor
  variants: function
  device_guard: False

- func: gather.dimname_out(Tensor self, Dimname dim, Tensor index, *, bool sparse_grad=False, Tensor(a!) out) -> Tensor(a!)
  use_c10_dispatcher: hacky_wrapper_for_legacy_signatures

- func: gather.dimname(Tensor self, Dimname dim, Tensor index, *, bool sparse_grad=False) -> Tensor
  variants: method, function

- func: _gather_sparse_backward(Tensor self, int dim, Tensor index, Tensor grad) -> Tensor

- func: addcmul.out(Tensor self, Tensor tensor1, Tensor tensor2, *, Scalar value=1, Tensor(a!) out) -> Tensor(a!)
  use_c10_dispatcher: hacky_wrapper_for_legacy_signatures
  dispatch:
    CPU, CUDA: addcmul_out

- func: addcmul(Tensor self, Tensor tensor1, Tensor tensor2, *, Scalar value=1) -> Tensor
  variants: method, function
  dispatch:
    DefaultBackend: addcmul

- func: addcmul_(Tensor(a!) self, Tensor tensor1, Tensor tensor2, *, Scalar value=1) -> Tensor(a!)
  variants: method
  dispatch:
    DefaultBackend: addcmul_

- func: addcdiv.out(Tensor self, Tensor tensor1, Tensor tensor2, *, Scalar value=1, Tensor(a!) out) -> Tensor(a!)
  use_c10_dispatcher: hacky_wrapper_for_legacy_signatures
  dispatch:
    CPU, CUDA: addcdiv_out

- func: addcdiv(Tensor self, Tensor tensor1, Tensor tensor2, *, Scalar value=1) -> Tensor
  variants: method, function
  dispatch:
    DefaultBackend: addcdiv

- func: lstsq.X(Tensor self, Tensor A, *, Tensor(a!) X, Tensor(b!) qr) -> (Tensor(a!) solution, Tensor(b!) QR)
  use_c10_dispatcher: hacky_wrapper_for_legacy_signatures
  dispatch:
    CPU: legacy::cpu::_th_gels_out
    CUDA: legacy::cuda::_th_gels_out

- func: lstsq(Tensor self, Tensor A) -> (Tensor solution, Tensor QR)
  variants: method, function
  dispatch:
    CPU: legacy::cpu::_th_gels
    CUDA: legacy::cuda::_th_gels

- func: triangular_solve.X(Tensor self, Tensor A, bool upper=True, bool transpose=False, bool unitriangular=False, *, Tensor(a!) X, Tensor(b!) M) -> (Tensor(a!) solution, Tensor(b!) cloned_coefficient)
  use_c10_dispatcher: hacky_wrapper_for_legacy_signatures
  dispatch:
    DefaultBackend: triangular_solve_out

- func: triangular_solve(Tensor self, Tensor A, bool upper=True, bool transpose=False, bool unitriangular=False) -> (Tensor solution, Tensor cloned_coefficient)
  variants: method, function
  dispatch:
    DefaultBackend: triangular_solve

- func: _triangular_solve_helper(Tensor self, Tensor A, bool upper, bool transpose, bool unitriangular) -> (Tensor, Tensor)
  variants: function
  dispatch:
    CPU: _triangular_solve_helper_cpu
    CUDA: _triangular_solve_helper_cuda

- func: symeig.e(Tensor self, bool eigenvectors=False, bool upper=True, *, Tensor(a!) e, Tensor(b!) V) -> (Tensor(a!) eigenvalues, Tensor(b!) eigenvectors)
  use_c10_dispatcher: hacky_wrapper_for_legacy_signatures
  dispatch:
    DefaultBackend: symeig_out

- func: symeig(Tensor self, bool eigenvectors=False, bool upper=True) -> (Tensor eigenvalues, Tensor eigenvectors)
  variants: method, function
  dispatch:
    DefaultBackend: symeig

- func: _symeig_helper(Tensor self, bool eigenvectors, bool upper) -> (Tensor, Tensor)
  variants: function
  dispatch:
    CPU: _symeig_helper_cpu
    CUDA: _symeig_helper_cuda

- func: eig.e(Tensor self, bool eigenvectors=False, *, Tensor(a!) e, Tensor(b!) v) -> (Tensor(a!) eigenvalues, Tensor(b!) eigenvectors)
  use_c10_dispatcher: hacky_wrapper_for_legacy_signatures
  dispatch:
    DefaultBackend: eig_out

- func: eig(Tensor self, bool eigenvectors=False) -> (Tensor eigenvalues, Tensor eigenvectors)
  variants: method, function
  dispatch:
    DefaultBackend: eig

- func: svd.U(Tensor self, bool some=True, bool compute_uv=True, *, Tensor(a!) U, Tensor(b!) S, Tensor(c!) V) -> (Tensor(a!) U, Tensor(b!) S, Tensor(c!) V)
  use_c10_dispatcher: hacky_wrapper_for_legacy_signatures
  dispatch:
    Math: svd_out

- func: svd(Tensor self, bool some=True, bool compute_uv=True) -> (Tensor U, Tensor S, Tensor V)
  variants: method, function
  dispatch:
    Math: svd

- func: _svd_helper(Tensor self, bool some, bool compute_uv) -> (Tensor U, Tensor S, Tensor V)
  variants: function
  dispatch:
    CPU: _svd_helper_cpu
    CUDA: _svd_helper_cuda

# swapaxes, alias for transpose
- func: swapaxes(Tensor(a) self, int axis0, int axis1) -> Tensor(a)
  variants: function, method
  device_guard: False

- func: swapaxes_(Tensor(a!) self, int axis0, int axis1) -> Tensor(a!)
  variants: method
  device_guard: False

# swapdims, alias for transpose
- func: swapdims(Tensor(a) self, int dim0, int dim1) -> Tensor(a)
  variants: function, method
  device_guard: False

- func: swapdims_(Tensor(a!) self, int dim0, int dim1) -> Tensor(a!)
  variants: method
  device_guard: False

- func: cholesky.out(Tensor self, bool upper=False, *, Tensor(a!) out) -> Tensor(a!)
  use_c10_dispatcher: hacky_wrapper_for_legacy_signatures
  dispatch:
    DefaultBackend: cholesky_out

- func: cholesky(Tensor self, bool upper=False) -> Tensor
  variants: method, function
  dispatch:
    DefaultBackend: cholesky

- func: _cholesky_helper(Tensor self, bool upper) -> Tensor
  variants: function
  dispatch:
    CPU: _cholesky_helper_cpu
    CUDA: _cholesky_helper_cuda

- func: cholesky_solve.out(Tensor self, Tensor input2, bool upper=False, *, Tensor(a!) out) -> Tensor(a!)
  use_c10_dispatcher: hacky_wrapper_for_legacy_signatures
  dispatch:
    DefaultBackend: cholesky_solve_out

- func: cholesky_solve(Tensor self, Tensor input2, bool upper=False) -> Tensor
  variants: method, function
  dispatch:
    DefaultBackend: cholesky_solve

- func: _cholesky_solve_helper(Tensor self, Tensor A, bool upper) -> Tensor
  variants: function
  dispatch:
    CPU: _cholesky_solve_helper_cpu
    CUDA: _cholesky_solve_helper_cuda

- func: solve(Tensor self, Tensor A) -> (Tensor solution, Tensor LU)
  variants: function, method
  dispatch:
    DefaultBackend: solve

- func: solve.solution(Tensor self, Tensor A, *, Tensor(a!) solution, Tensor(b!) lu) -> (Tensor(a!) solution, Tensor(b!) LU)
  use_c10_dispatcher: hacky_wrapper_for_legacy_signatures
  dispatch:
    DefaultBackend: solve_out

- func: _solve_helper(Tensor self, Tensor A) -> (Tensor, Tensor)
  variants: function
  dispatch:
    CPU: _solve_helper_cpu
    CUDA: _solve_helper_cuda

- func: cholesky_inverse.out(Tensor self, bool upper=False, *, Tensor(a!) out) -> Tensor(a!)
  use_c10_dispatcher: hacky_wrapper_for_legacy_signatures
  dispatch:
    CPU: legacy::cpu::_th_potri_out
    CUDA: legacy::cuda::_th_potri_out

- func: cholesky_inverse(Tensor self, bool upper=False) -> Tensor
  variants: method, function
  dispatch:
    CPU: legacy::cpu::_th_potri
    CUDA: legacy::cuda::_th_potri

- func: qr.Q(Tensor self, bool some=True, *, Tensor(a!) Q, Tensor(b!) R) -> (Tensor(a!) Q, Tensor(b!) R)
  use_c10_dispatcher: hacky_wrapper_for_legacy_signatures
  dispatch:
    Math: qr_out

- func: qr(Tensor self, bool some=True) -> (Tensor Q, Tensor R)
  variants: method, function
  dispatch:
    Math: qr

- func: geqrf.a(Tensor self, *, Tensor(a!) a, Tensor(b!) tau) -> (Tensor(a!) a, Tensor(b!) tau)
  use_c10_dispatcher: hacky_wrapper_for_legacy_signatures
  dispatch:
    CPU: legacy::cpu::_th_geqrf_out
    CUDA: legacy::cuda::_th_geqrf_out

- func: geqrf(Tensor self) -> (Tensor a, Tensor tau)
  variants: method, function
  dispatch:
    CPU: legacy::cpu::_th_geqrf
    CUDA: legacy::cuda::_th_geqrf

- func: orgqr.out(Tensor self, Tensor input2, *, Tensor(a!) out) -> Tensor(a!)
  use_c10_dispatcher: hacky_wrapper_for_legacy_signatures
  dispatch:
    CPU: legacy::cpu::_th_orgqr_out

- func: orgqr(Tensor self, Tensor input2) -> Tensor
  variants: method, function
  dispatch:
    CPU: legacy::cpu::_th_orgqr

- func: ormqr.out(Tensor self, Tensor input2, Tensor input3, bool left=True, bool transpose=False, *, Tensor(a!) out) -> Tensor(a!)
  use_c10_dispatcher: hacky_wrapper_for_legacy_signatures
  dispatch:
    CPU: legacy::cpu::_th_ormqr_out

- func: ormqr(Tensor self, Tensor input2, Tensor input3, bool left=True, bool transpose=False) -> Tensor
  variants: method, function
  dispatch:
    CPU: legacy::cpu::_th_ormqr

- func: _lu_with_info(Tensor self, bool pivot=True, bool check_errors=True) -> (Tensor, Tensor, Tensor)
  variants: function
  dispatch:
    CPU: _lu_with_info_cpu
    CUDA: _lu_with_info_cuda

- func: lu_solve.out(Tensor self, Tensor LU_data, Tensor LU_pivots, *, Tensor(a!) out) -> Tensor(a!)
  use_c10_dispatcher: hacky_wrapper_for_legacy_signatures
  dispatch:
    DefaultBackend: lu_solve_out

- func: lu_solve(Tensor self, Tensor LU_data, Tensor LU_pivots) -> Tensor
  variants: method, function
  dispatch:
    DefaultBackend: lu_solve

- func: _lu_solve_helper(Tensor self, Tensor LU_data, Tensor LU_pivots) -> Tensor
  variants: function
  dispatch:
    CPU: _lu_solve_helper_cpu
    CUDA: _lu_solve_helper_cuda

# TODO: remove dispatch section when porting TH CUDA to ATen
- func: multinomial.out(Tensor self, int num_samples, bool replacement=False, *, Generator? generator=None, Tensor(a!) out) -> Tensor(a!)
  use_c10_dispatcher: hacky_wrapper_for_legacy_signatures
  dispatch:
    CPU, CUDA: multinomial_out

- func: multinomial(Tensor self, int num_samples, bool replacement=False, *, Generator? generator=None) -> Tensor
  variants: method, function
  dispatch:
    CPU, CUDA: multinomial

- func: _multinomial_alias_setup(Tensor probs) -> (Tensor, Tensor)
  variants: function
  dispatch:
    CPU: legacy::cpu::_th_multinomial_alias_setup
    CUDA: legacy::cuda::_th_multinomial_alias_setup

- func: _multinomial_alias_draw(Tensor J, Tensor q, int num_samples, *, Generator? generator=None) -> Tensor
  variants: function
  dispatch:
    CPU: legacy::cpu::_th_multinomial_alias_draw
    CUDA: legacy::cuda::_th_multinomial_alias_draw

- func: lgamma.out(Tensor self, *, Tensor(a!) out) -> Tensor(a!)
  use_c10_dispatcher: hacky_wrapper_for_legacy_signatures
  dispatch:
    CPU: _lgamma_out_cpu
    CUDA: _lgamma_out_cuda

- func: lgamma(Tensor self) -> Tensor
  variants: method, function
  dispatch:
    CPU, CUDA: lgamma

- func: digamma.out(Tensor self, *, Tensor(a!) out) -> Tensor(a!)
  use_c10_dispatcher: hacky_wrapper_for_legacy_signatures
  dispatch:
    CPU, CUDA: digamma_out

- func: digamma(Tensor self) -> Tensor
  variants: method, function
  dispatch:
    CPU, CUDA: digamma

- func: polygamma.out(int n, Tensor self, *, Tensor(a!) out) -> Tensor(a!)
  use_c10_dispatcher: hacky_wrapper_for_legacy_signatures
  dispatch:
    CPU, CUDA: polygamma_out

- func: polygamma(int n, Tensor self) -> Tensor
  variants: method, function
  dispatch:
    DefaultBackend: polygamma

- func: erfinv(Tensor self) -> Tensor
  variants: method, function
  dispatch:
    CPU, CUDA: erfinv

- func: erfinv_(Tensor(a!) self) -> Tensor(a!)
  variants: method
  dispatch:
    CPU, CUDA: erfinv_

- func: erfinv.out(Tensor self, *, Tensor(a!) out) -> Tensor(a!)
  use_c10_dispatcher: hacky_wrapper_for_legacy_signatures
  dispatch:
    CPU, CUDA: erfinv_out

- func: i0(Tensor self) -> Tensor
  variants: function, method
  dispatch:
    DefaultBackend: i0

- func: i0_(Tensor(a!) self) -> Tensor(a!)
  variants: function, method
  dispatch:
    DefaultBackend: i0_

- func: i0.out(Tensor self, *, Tensor(a!) out) -> Tensor(a!)
  use_c10_dispatcher: hacky_wrapper_for_legacy_signatures
  dispatch:
    CPU, CUDA: i0_out

- func: sign(Tensor self) -> Tensor
  variants: function, method
  dispatch:
    DefaultBackend: sign

- func: sign_(Tensor(a!) self) -> Tensor(a!)
  variants: method
  dispatch:
    DefaultBackend: sign_

- func: sign.out(Tensor self, *, Tensor(a!) out) -> Tensor(a!)
  use_c10_dispatcher: hacky_wrapper_for_legacy_signatures
  dispatch:
    CPU, CUDA: sign_out

- func: signbit(Tensor self) -> Tensor
  variants: function, method

- func: signbit.out(Tensor self, *, Tensor(a!) out) -> Tensor(a!)
  use_c10_dispatcher: hacky_wrapper_for_legacy_signatures
  dispatch:
    CPU: signbit_out
    CUDA: signbit_out

- func: dist(Tensor self, Tensor other, Scalar p=2) -> Tensor
  variants: method, function
  dispatch:
    DefaultBackend: dist

- func: atan2.out(Tensor self, Tensor other, *, Tensor(a!) out) -> Tensor(a!)
  use_c10_dispatcher: hacky_wrapper_for_legacy_signatures
  dispatch:
    CPU, CUDA: atan2_out

- func: atan2(Tensor self, Tensor other) -> Tensor
  variants: method, function
  dispatch:
    CPU, CUDA: atan2

- func: lerp.Scalar_out(Tensor self, Tensor end, Scalar weight, *, Tensor(a!) out) -> Tensor(a!)
  use_c10_dispatcher: hacky_wrapper_for_legacy_signatures
  dispatch:
    CPU: lerp_cpu_scalar_out
    CUDA: lerp_cuda_scalar_out

- func: lerp.Tensor_out(Tensor self, Tensor end, Tensor weight, *, Tensor(a!) out) -> Tensor(a!)
  use_c10_dispatcher: hacky_wrapper_for_legacy_signatures
  dispatch:
    CPU: lerp_cpu_tensor_out
    CUDA: lerp_cuda_tensor_out

- func: lerp.Scalar(Tensor self, Tensor end, Scalar weight) -> Tensor
  variants: method, function
  dispatch:
    CPU: lerp_cpu_scalar
    CUDA: lerp_cuda_scalar

- func: lerp.Tensor(Tensor self, Tensor end, Tensor weight) -> Tensor
  variants: method, function
  dispatch:
    CPU: lerp_cpu_tensor
    CUDA: lerp_cuda_tensor

- func: histc.out(Tensor self, int bins=100, Scalar min=0, Scalar max=0, *, Tensor(a!) out) -> Tensor(a!)
  use_c10_dispatcher: hacky_wrapper_for_legacy_signatures
  dispatch:
    CPU: legacy::cpu::_th_histc_out
    CUDA: _histc_out_cuda

- func: histc(Tensor self, int bins=100, Scalar min=0, Scalar max=0) -> Tensor
  variants: method, function
  dispatch:
    CPU: legacy::cpu::_th_histc
    CUDA: _histc_cuda

- func: fmod.Scalar_out(Tensor self, Scalar other, *, Tensor(a!) out) -> Tensor(a!)
  use_c10_dispatcher: hacky_wrapper_for_legacy_signatures
  dispatch:
    CPU, CUDA: fmod_out

- func: fmod.Scalar(Tensor self, Scalar other) -> Tensor
  variants: method, function
  dispatch:
    CPU, CUDA: fmod

- func: fmod.Tensor_out(Tensor self, Tensor other, *, Tensor(a!) out) -> Tensor(a!)
  use_c10_dispatcher: hacky_wrapper_for_legacy_signatures
  dispatch:
    CPU, CUDA: fmod_out

- func: fmod.Tensor(Tensor self, Tensor other) -> Tensor
  variants: method, function
  dispatch:
    CPU, CUDA: fmod

- func: hypot.out(Tensor self, Tensor other, *, Tensor(a!) out) -> Tensor(a!)
  use_c10_dispatcher: hacky_wrapper_for_legacy_signatures
  dispatch:
    CPU, CUDA: hypot_out

- func: hypot(Tensor self, Tensor other) -> Tensor
  variants: method, function
  dispatch:
    CPU, CUDA: hypot

- func: hypot_(Tensor(a!) self, Tensor other) -> Tensor(a!)
  use_c10_dispatcher: hacky_wrapper_for_legacy_signatures
  variants: method
  dispatch:
    DefaultBackend: hypot_

- func: igamma.out(Tensor self, Tensor other, *, Tensor(a!) out) -> Tensor(a!)
  use_c10_dispatcher: hacky_wrapper_for_legacy_signatures
  dispatch:
    CPU, CUDA: igamma_out

- func: igamma(Tensor self, Tensor other) -> Tensor
  variants: method, function
  dispatch:
    CPU, CUDA: igamma

- func: igamma_(Tensor(a!) self, Tensor other) -> Tensor(a!)
  use_c10_dispatcher: hacky_wrapper_for_legacy_signatures
  variants: method
  dispatch:
    CPU, CUDA: igamma_

- func: igammac.out(Tensor self, Tensor other, *, Tensor(a!) out) -> Tensor(a!)
  use_c10_dispatcher: hacky_wrapper_for_legacy_signatures
  dispatch:
    CPU, CUDA: igammac_out

- func: igammac(Tensor self, Tensor other) -> Tensor
  variants: method, function
  dispatch:
    CPU, CUDA: igammac

- func: igammac_(Tensor(a!) self, Tensor other) -> Tensor(a!)
  variants: method
  dispatch:
    CPU, CUDA: igammac_

- func: nextafter.out(Tensor self, Tensor other, *, Tensor(a!) out) -> Tensor(a!)
  use_c10_dispatcher: hacky_wrapper_for_legacy_signatures
  dispatch:
    CPU, CUDA: nextafter_out

- func: nextafter(Tensor self, Tensor other) -> Tensor
  variants: method, function
  dispatch:
    CPU, CUDA: nextafter

- func: nextafter_(Tensor(a!) self, Tensor other) -> Tensor(a!)
  use_c10_dispatcher: hacky_wrapper_for_legacy_signatures
  variants: method
  dispatch:
    DefaultBackend: nextafter_

- func: remainder.Scalar_out(Tensor self, Scalar other, *, Tensor(a!) out) -> Tensor(a!)
  use_c10_dispatcher: hacky_wrapper_for_legacy_signatures
  dispatch:
    CPU, CUDA: remainder_out

- func: remainder.Scalar(Tensor self, Scalar other) -> Tensor
  variants: method, function
  dispatch:
    CPU, CUDA: remainder

- func: remainder.Tensor_out(Tensor self, Tensor other, *, Tensor(a!) out) -> Tensor(a!)
  use_c10_dispatcher: hacky_wrapper_for_legacy_signatures
  dispatch:
    CPU, CUDA: remainder_out

- func: remainder.Tensor(Tensor self, Tensor other) -> Tensor
  variants: method, function
  dispatch:
    CPU, CUDA: remainder

- func: min(Tensor self) -> Tensor
  variants: method, function
  dispatch:
    CPU, CUDA: min
    QuantizedCPU: min_quantized_cpu

- func: max(Tensor self) -> Tensor
  variants: method, function
  dispatch:
    CPU, CUDA: max
    QuantizedCPU: max_quantized_cpu

- func: maximum(Tensor self, Tensor other) -> Tensor
  variants: method, function
  dispatch:
    CPU, CUDA: maximum

- func: maximum.out(Tensor self, Tensor other, *, Tensor(a!) out) -> Tensor(a!)
  use_c10_dispatcher: hacky_wrapper_for_legacy_signatures
  dispatch:
    CPU, CUDA: maximum_out

# binary max, alias of maximum
# NOTE: max is not an alias for maximum, since there is also unary max
- func: max.other(Tensor self, Tensor other) -> Tensor
  variants: method, function

- func: max.out(Tensor self, Tensor other, *, Tensor(a!) out) -> Tensor(a!)
  use_c10_dispatcher: hacky_wrapper_for_legacy_signatures

- func: minimum(Tensor self, Tensor other) -> Tensor
  variants: method, function
  dispatch:
    CPU, CUDA: minimum

- func: minimum.out(Tensor self, Tensor other, *, Tensor(a!) out) -> Tensor(a!)
  use_c10_dispatcher: hacky_wrapper_for_legacy_signatures
  dispatch:
    CPU, CUDA: minimum_out

# binary min, alias for minimum
# NOTE: min is not an alias for minimum, since there is also unary min
- func: min.out(Tensor self, Tensor other, *, Tensor(a!) out) -> Tensor(a!)
  use_c10_dispatcher: hacky_wrapper_for_legacy_signatures

- func: min.other(Tensor self, Tensor other) -> Tensor
  variants: method, function

- func: quantile.scalar_out(Tensor self, float q, int? dim=None, bool keepdim=False, *, Tensor(a!) out) -> Tensor(a!)
  use_c10_dispatcher: hacky_wrapper_for_legacy_signatures

- func: quantile.scalar(Tensor self, float q, int? dim=None, bool keepdim=False) -> Tensor
  variants: method, function

- func: quantile.out(Tensor self, Tensor q, int? dim=None, bool keepdim=False, *, Tensor(a!) out) -> Tensor(a!)
  use_c10_dispatcher: hacky_wrapper_for_legacy_signatures

- func: quantile(Tensor self, Tensor q, int? dim=None, bool keepdim=False) -> Tensor
  variants: method, function

- func: nanquantile.scalar_out(Tensor self, float q, int? dim=None, bool keepdim=False, *, Tensor(a!) out) -> Tensor(a!)
  use_c10_dispatcher: hacky_wrapper_for_legacy_signatures

- func: nanquantile.scalar(Tensor self, float q, int? dim=None, bool keepdim=False) -> Tensor
  variants: method, function

- func: nanquantile.out(Tensor self, Tensor q, int? dim=None, bool keepdim=False, *, Tensor(a!) out) -> Tensor(a!)
  use_c10_dispatcher: hacky_wrapper_for_legacy_signatures

- func: nanquantile(Tensor self, Tensor q, int? dim=None, bool keepdim=False) -> Tensor
  variants: method, function

- func: sort.values(Tensor self, int dim=-1, bool descending=False, *, Tensor(a!) values, Tensor(b!) indices) -> (Tensor(a!) values, Tensor(b!) indices)
  use_c10_dispatcher: hacky_wrapper_for_legacy_signatures
  dispatch:
    CPU: sort_out_cpu
    CUDA: legacy::cuda::_th_sort_out

- func: sort(Tensor self, int dim=-1, bool descending=False) -> (Tensor values, Tensor indices)
  variants: method, function
  dispatch:
    CPU: sort_cpu
    CUDA: legacy::cuda::_th_sort
    QuantizedCPU: sort_quantized_cpu

- func: sort.dimname_values(Tensor self, Dimname dim, bool descending=False, *, Tensor(a!) values, Tensor(b!) indices) -> (Tensor(a!) values, Tensor(b!) indices)
  use_c10_dispatcher: hacky_wrapper_for_legacy_signatures

- func: sort.dimname(Tensor self, Dimname dim, bool descending=False) -> (Tensor values, Tensor indices)
  variants: method, function

- func: msort.out(Tensor self, *, Tensor(a!) out) -> Tensor(a!)
  use_c10_dispatcher: hacky_wrapper_for_legacy_signatures
  dispatch:
    Math: msort_out

- func: msort(Tensor self) -> Tensor
  variants: method, function
  dispatch:
    Math: msort

- func: argsort(Tensor self, int dim=-1, bool descending=False) -> Tensor
  variants: method, function

- func: argsort.dimname(Tensor self, Dimname dim, bool descending=False) -> Tensor
  variants: method, function

- func: topk.values(Tensor self, int k, int dim=-1, bool largest=True, bool sorted=True, *, Tensor(a!) values, Tensor(b!) indices) -> (Tensor(a!) values, Tensor(b!) indices)
  use_c10_dispatcher: hacky_wrapper_for_legacy_signatures
  dispatch:
    CPU: topk_out_cpu
    CUDA: legacy::cuda::_th_topk_out

- func: topk(Tensor self, int k, int dim=-1, bool largest=True, bool sorted=True) -> (Tensor values, Tensor indices)
  variants: method, function
  dispatch:
    CPU, CUDA: topk
    QuantizedCPU: topk_quantized_cpu

- func: all(Tensor self) -> Tensor
  variants: method, function
  dispatch:
    CPU, CUDA: all

- func: any(Tensor self) -> Tensor
  variants: method, function
  dispatch:
    CPU, CUDA: any
    SparseCPU, SparseCUDA: any_sparse

- func: renorm.out(Tensor self, Scalar p, int dim, Scalar maxnorm, *, Tensor(a!) out) -> Tensor(a!)
  use_c10_dispatcher: hacky_wrapper_for_legacy_signatures
  dispatch:
    CPU: legacy::cpu::_th_renorm_out
    CUDA: legacy::cuda::_th_renorm_out

- func: renorm(Tensor self, Scalar p, int dim, Scalar maxnorm) -> Tensor
  variants: method, function
  dispatch:
    CPU: legacy::cpu::_th_renorm
    CUDA: legacy::cuda::_th_renorm

- func: unfold(Tensor(a) self, int dimension, int size, int step) -> Tensor(a)
  variants: method
  device_guard: False
  dispatch:
    CPU, CUDA: unfold
    QuantizedCPU, QuantizedCUDA: unfold

- func: unfold_backward(Tensor grad_in, int[] input_sizes, int dim, int size, int step) -> Tensor
  variants: function
  dispatch:
    CPU, CUDA: unfold_backward

- func: equal(Tensor self, Tensor other) -> bool
  variants: method, function
  dispatch:
    CPU: cpu_equal
    CUDA: cuda_equal
    QuantizedCPU: equal_quantized_cpu

- func: pow.Tensor_Tensor_out(Tensor self, Tensor exponent, *, Tensor(a!) out) -> Tensor(a!)
  use_c10_dispatcher: hacky_wrapper_for_legacy_signatures
  dispatch:
    CPU, CUDA: pow_out

- func: pow.Tensor_Tensor(Tensor self, Tensor exponent) -> Tensor
  variants: method, function
  dispatch:
    CPU, CUDA: pow

- func: pow.Scalar_out(Scalar self, Tensor exponent, *, Tensor(a!) out) -> Tensor(a!)
  use_c10_dispatcher: hacky_wrapper_for_legacy_signatures
  dispatch:
    CPU, CUDA: pow_out

- func: pow.Scalar(Scalar self, Tensor exponent) -> Tensor
  dispatch:
    CPU, CUDA: pow

- func: pow.Tensor_Scalar_out(Tensor self, Scalar exponent, *, Tensor(a!) out) -> Tensor(a!)
  use_c10_dispatcher: hacky_wrapper_for_legacy_signatures
  dispatch:
    CPU, CUDA: pow_out
    SparseCPU, SparseCUDA: pow_out_sparse_scalar

- func: pow.Tensor_Scalar(Tensor self, Scalar exponent) -> Tensor
  variants: function, method
  dispatch:
    CPU, CUDA: pow
    SparseCPU, SparseCUDA: pow_sparse_scalar

- func: float_power.Tensor_Tensor_out(Tensor self, Tensor exponent, *, Tensor(a!) out) -> Tensor(a!)
  use_c10_dispatcher: hacky_wrapper_for_legacy_signatures
  dispatch:
    Math: float_power_out

- func: float_power.Tensor_Tensor(Tensor self, Tensor exponent) -> Tensor
  variants: function, method
  dispatch:
    Math: float_power

- func: float_power.Scalar_out(Scalar self, Tensor exponent, *, Tensor(a!) out) -> Tensor(a!)
  use_c10_dispatcher: hacky_wrapper_for_legacy_signatures
  dispatch:
    Math: float_power_out

- func: float_power.Scalar(Scalar self, Tensor exponent) -> Tensor
  dispatch:
    Math: float_power

- func: float_power.Tensor_Scalar_out(Tensor self, Scalar exponent, *, Tensor(a!) out) -> Tensor(a!)
  use_c10_dispatcher: hacky_wrapper_for_legacy_signatures
  dispatch:
    Math: float_power_out

- func: float_power.Tensor_Scalar(Tensor self, Scalar exponent) -> Tensor
  variants: function, method
  dispatch:
    Math: float_power

- func: float_power_.Scalar(Tensor(a!) self, Scalar exponent) -> Tensor(a!)
  variants: method
  dispatch:
    Math: float_power_

- func: float_power_.Tensor(Tensor(a!) self, Tensor exponent) -> Tensor(a!)
  variants: method
  dispatch:
    Math: float_power_

- func: normal_(Tensor(a!) self, float mean=0, float std=1, *, Generator? generator=None) -> Tensor(a!)
  variants: method
  dispatch:
    CPU, CUDA: normal_

- func: normal.Tensor_float_out(Tensor mean, float std=1, *, Generator? generator=None, Tensor(a!) out) -> Tensor(a!)
  use_c10_dispatcher: hacky_wrapper_for_legacy_signatures
  dispatch:
    CPU, CUDA: normal_out

- func: normal.Tensor_float(Tensor mean, float std=1, *, Generator? generator=None) -> Tensor
  dispatch:
    CPU, CUDA: normal

- func: normal.float_Tensor_out(float mean, Tensor std, *, Generator? generator=None, Tensor(a!) out) -> Tensor(a!)
  use_c10_dispatcher: hacky_wrapper_for_legacy_signatures
  dispatch:
    CPU, CUDA: normal_out

- func: normal.float_Tensor(float mean, Tensor std, *, Generator? generator=None) -> Tensor
  dispatch:
    CPU, CUDA: normal

- func: normal.Tensor_Tensor_out(Tensor mean, Tensor std, *, Generator? generator=None, Tensor(a!) out) -> Tensor(a!)
  use_c10_dispatcher: hacky_wrapper_for_legacy_signatures
  dispatch:
    CPU, CUDA: normal_out

- func: normal.Tensor_Tensor(Tensor mean, Tensor std, *, Generator? generator=None) -> Tensor
  dispatch:
    CPU, CUDA: normal

- func: normal.float_float(float mean, float std, int[] size, *, Generator? generator=None, ScalarType? dtype=None, Layout? layout=None, Device? device=None, bool? pin_memory=None) -> Tensor
  use_c10_dispatcher: hacky_wrapper_for_legacy_signatures

- func: normal.float_float_out(float mean, float std, int[] size, *, Generator? generator=None, Tensor(a!) out) -> Tensor(a!)
  use_c10_dispatcher: hacky_wrapper_for_legacy_signatures

- func: alias(Tensor(a) self) -> Tensor(a)
  variants: method, function
  dispatch:
    DefaultBackend: alias

- func: _index_copy_(Tensor(a!) self, int dim, Tensor index, Tensor source) -> Tensor(a!)
  dispatch:
    CPU: legacy::cpu::_th_index_copy_
    CUDA: legacy::cuda::_th_index_copy_

- func: _cumsum(Tensor self, int dim) -> Tensor
  dispatch:
    CPU: _cumsum_cpu
    CUDA: _cumsum_cuda

- func: _cumsum.out(Tensor self, int dim, *, Tensor(a!) out) -> Tensor(a!)
  use_c10_dispatcher: hacky_wrapper_for_legacy_signatures
  dispatch:
    CPU: _cumsum_out_cpu
    CUDA: _cumsum_out_cuda

- func: _cumprod(Tensor self, int dim) -> Tensor
  dispatch:
    CPU: _cumprod_cpu
    CUDA: _cumprod_cuda

- func: _cumprod.out(Tensor self, int dim, *, Tensor(a!) out) -> Tensor(a!)
  use_c10_dispatcher: hacky_wrapper_for_legacy_signatures
  dispatch:
    CPU: _cumprod_out_cpu
    CUDA: _cumprod_out_cuda

- func: _var(Tensor self, bool unbiased=True) -> Tensor
  dispatch:
    CPU: legacy::cpu::_th_var

- func: _std(Tensor self, bool unbiased=True) -> Tensor
  dispatch:
    CPU: legacy::cpu::_th_std

- func: _amp_foreach_non_finite_check_and_unscale_(Tensor(a!)[] self, Tensor(b!) found_inf, Tensor inv_scale) -> ()
  variants: function
  dispatch:
    CUDA: _amp_foreach_non_finite_check_and_unscale_cuda_

- func: _amp_update_scale(Tensor(a!) growth_tracker, Tensor current_scale, Tensor found_inf, float scale_growth_factor, float scale_backoff_factor, int growth_interval) -> Tensor
  variants: function
  dispatch:
    CUDA: _amp_update_scale_cuda

- func: _cat(Tensor[] tensors, int dim=0) -> Tensor
  dispatch:
    CPU: _cat_cpu
    CUDA: cat_cuda
    QuantizedCPU: cat_quantized_cpu

- func: _cat.out(Tensor[] tensors, int dim=0, *, Tensor(a!) out) -> Tensor(a!)
  use_c10_dispatcher: hacky_wrapper_for_legacy_signatures
  dispatch:
    CPU: _cat_out_cpu
    CUDA: cat_out_cuda
    QuantizedCPU: cat_out_quantized_cpu

- func: _foreach_add.Scalar(Tensor[] tensors, Scalar scalar) -> Tensor[]
  variants: function
  dispatch:
    CPU: foreach_tensor_add_scalar_kernel_slow
    CUDA: foreach_tensor_add_scalar_kernel_cuda

- func: _foreach_add_.Scalar(Tensor(a!)[] self, Scalar scalar) -> ()
  variants: function
  dispatch:
    CPU: foreach_tensor_add_scalar_kernel_slow_
    CUDA: foreach_tensor_add_scalar_kernel_cuda_

- func: _foreach_sub.Scalar(Tensor[] tensors, Scalar scalar) -> Tensor[]
  variants: function
  dispatch:
    CPU: foreach_tensor_sub_scalar_kernel_slow
    CUDA: foreach_tensor_sub_scalar_kernel_cuda

- func: _foreach_sub_.Scalar(Tensor(a!)[] self, Scalar scalar) -> ()
  variants: function
  dispatch:
    CPU: foreach_tensor_sub_scalar_kernel_slow_
    CUDA: foreach_tensor_sub_scalar_kernel_cuda_

- func: _foreach_mul.Scalar(Tensor[] tensors, Scalar scalar) -> Tensor[]
  variants: function
  dispatch:
    CPU: foreach_tensor_mul_scalar_kernel_slow
    CUDA: foreach_tensor_mul_scalar_kernel_cuda

- func: _foreach_mul_.Scalar(Tensor(a!)[] self, Scalar scalar) -> ()
  variants: function
  dispatch:
    CPU: foreach_tensor_mul_scalar_kernel_slow_
    CUDA: foreach_tensor_mul_scalar_kernel_cuda_

- func: _foreach_div.Scalar(Tensor[] tensors, Scalar scalar) -> Tensor[]
  variants: function
  dispatch:
    CPU: foreach_tensor_div_scalar_kernel_slow
    CUDA: foreach_tensor_div_scalar_kernel_cuda

- func: _foreach_div_.Scalar(Tensor(a!)[] self, Scalar scalar) -> ()
  variants: function
  dispatch:
    CPU: foreach_tensor_div_scalar_kernel_slow_
    CUDA: foreach_tensor_div_scalar_kernel_cuda_

- func: _foreach_add.List(Tensor[] tensors1, Tensor[] tensors2, *, Scalar alpha=1) -> Tensor[]
  variants: function
  dispatch:
    CPU: foreach_tensor_add_list_kernel_slow
    CUDA: foreach_tensor_add_list_kernel_cuda

- func: _foreach_add_.List(Tensor(a!)[] self, Tensor[] other, *, Scalar alpha=1) -> ()
  variants: function
  dispatch:
    CPU: foreach_tensor_add_list_kernel_slow_
    CUDA: foreach_tensor_add_list_kernel_cuda_

- func: _foreach_sub.List(Tensor[] tensors1, Tensor[] tensors2, *, Scalar alpha=1) -> Tensor[]
  variants: function
  dispatch:
    CPU: foreach_tensor_sub_list_kernel_slow
    CUDA: foreach_tensor_sub_list_kernel_cuda

- func: _foreach_sub_.List(Tensor(a!)[] self, Tensor[] other, *, Scalar alpha=1) -> ()
  variants: function
  dispatch:
    CPU: foreach_tensor_sub_list_kernel_slow_
    CUDA: foreach_tensor_sub_list_kernel_cuda_

- func: _foreach_mul.List(Tensor[] tensors1, Tensor[] tensors2) -> Tensor[]
  variants: function
  dispatch:
    CPU: foreach_tensor_mul_list_kernel_slow
    CUDA: foreach_tensor_mul_list_kernel_cuda

- func: _foreach_mul_.List(Tensor(a!)[] self, Tensor[] other) -> ()
  variants: function
  dispatch:
    CPU: foreach_tensor_mul_list_kernel_slow_
    CUDA: foreach_tensor_mul_list_kernel_cuda_

- func: _foreach_div.List(Tensor[] tensors1, Tensor[] tensors2) -> Tensor[]
  variants: function
  dispatch:
    CPU: foreach_tensor_div_list_kernel_slow
    CUDA: foreach_tensor_div_list_kernel_cuda

- func: _foreach_div_.List(Tensor(a!)[] self, Tensor[] other) -> ()
  variants: function
  dispatch:
    CPU: foreach_tensor_div_list_kernel_slow_
    CUDA: foreach_tensor_div_list_kernel_cuda_

- func: _foreach_add.ScalarList(Tensor[] tensors, float[] scalars) -> Tensor[]
  variants: function
  dispatch:
    CPU: foreach_tensor_add_scalarlist_kernel_slow
    CUDA: foreach_tensor_add_scalarlist_kernel_cuda

- func: _foreach_add_.ScalarList(Tensor(a!)[] self, float[] scalars) -> ()
  variants: function
  dispatch:
    CPU: foreach_tensor_add_scalarlist_kernel_slow_
    CUDA: foreach_tensor_add_scalarlist_kernel_cuda_

- func: _foreach_sub.ScalarList(Tensor[] tensors, float[] scalars) -> Tensor[]
  variants: function
  dispatch:
    CPU: foreach_tensor_sub_scalarlist_kernel_slow
    CUDA: foreach_tensor_sub_scalarlist_kernel_cuda

- func: _foreach_sub_.ScalarList(Tensor(a!)[] self, float[] scalars) -> ()
  variants: function
  dispatch:
    CPU: foreach_tensor_sub_scalarlist_kernel_slow_
    CUDA: foreach_tensor_sub_scalarlist_kernel_cuda_

- func: _foreach_div.ScalarList(Tensor[] tensors, float[] scalars) -> Tensor[]
  variants: function
  dispatch:
    CPU: foreach_tensor_div_scalarlist_kernel_slow
    CUDA: foreach_tensor_div_scalarlist_kernel_cuda

- func: _foreach_div_.ScalarList(Tensor(a!)[] self, float[] scalars) -> ()
  variants: function
  dispatch:
    CPU: foreach_tensor_div_scalarlist_kernel_slow_
    CUDA: foreach_tensor_div_scalarlist_kernel_cuda_

- func: _foreach_mul.ScalarList(Tensor[] tensors, float[] scalars) -> Tensor[]
  variants: function
  dispatch:
    CPU: foreach_tensor_mul_scalarlist_kernel_slow
    CUDA: foreach_tensor_mul_scalarlist_kernel_cuda

- func: _foreach_mul_.ScalarList(Tensor(a!)[] self, float[] scalars) -> ()
  variants: function
  dispatch:
    CPU: foreach_tensor_mul_scalarlist_kernel_slow_
    CUDA: foreach_tensor_mul_scalarlist_kernel_cuda_

- func: _foreach_exp(Tensor[] tensors) -> Tensor[]
  variants: function
  dispatch:
    CPU: foreach_tensor_exp_slow
    CUDA: foreach_tensor_exp_cuda

- func: _foreach_zero_(Tensor(a!)[] self) -> ()
  variants: function
  dispatch:
    CPU: foreach_tensor_zero_slow_
    CUDA: foreach_tensor_zero_cuda_

- func: _foreach_exp_(Tensor(a!)[] self) -> ()
  variants: function
  dispatch:
    CPU: foreach_tensor_exp_slow_
    CUDA: foreach_tensor_exp_cuda_

- func: _foreach_sqrt(Tensor[] tensors) -> Tensor[]
  variants: function
  dispatch:
    CPU: foreach_tensor_sqrt_slow
    CUDA: foreach_tensor_sqrt_cuda

- func: _foreach_sqrt_(Tensor(a!)[] self) -> ()
  variants: function
  dispatch:
    CPU: foreach_tensor_sqrt_slow_
    CUDA: foreach_tensor_sqrt_cuda_

- func: _foreach_abs(Tensor[] tensors) -> Tensor[]
  variants: function
  dispatch:
    CPU: foreach_tensor_abs_slow
    CUDA: foreach_tensor_abs_cuda

- func: _foreach_abs_(Tensor(a!)[] self) -> ()
  variants: function
  dispatch:
    CPU: foreach_tensor_abs_slow_
    CUDA: foreach_tensor_abs_cuda_

- func: _foreach_acos(Tensor[] tensors) -> Tensor[]
  variants: function
  dispatch:
    CPU: foreach_tensor_acos_slow
    CUDA: foreach_tensor_acos_cuda

- func: _foreach_acos_(Tensor(a!)[] self) -> ()
  variants: function
  dispatch:
    CPU: foreach_tensor_acos_slow_
    CUDA: foreach_tensor_acos_cuda_

- func: _foreach_asin(Tensor[] tensors) -> Tensor[]
  variants: function
  dispatch:
    CPU: foreach_tensor_asin_slow
    CUDA: foreach_tensor_asin_cuda

- func: _foreach_asin_(Tensor(a!)[] self) -> ()
  variants: function
  dispatch:
    CPU: foreach_tensor_asin_slow_
    CUDA: foreach_tensor_asin_cuda_

- func: _foreach_atan(Tensor[] tensors) -> Tensor[]
  variants: function
  dispatch:
    CPU: foreach_tensor_atan_slow
    CUDA: foreach_tensor_atan_cuda

- func: _foreach_atan_(Tensor(a!)[] self) -> ()
  variants: function
  dispatch:
    CPU: foreach_tensor_atan_slow_
    CUDA: foreach_tensor_atan_cuda_

- func: _foreach_ceil(Tensor[] tensors) -> Tensor[]
  variants: function
  dispatch:
    CPU: foreach_tensor_ceil_slow
    CUDA: foreach_tensor_ceil_cuda

- func: _foreach_ceil_(Tensor(a!)[] self) -> ()
  variants: function
  dispatch:
    CPU: foreach_tensor_ceil_slow_
    CUDA: foreach_tensor_ceil_cuda_

- func: _foreach_cos(Tensor[] tensors) -> Tensor[]
  variants: function
  dispatch:
    CPU: foreach_tensor_cos_slow
    CUDA: foreach_tensor_cos_cuda

- func: _foreach_cos_(Tensor(a!)[] self) -> ()
  variants: function
  dispatch:
    CPU: foreach_tensor_cos_slow_
    CUDA: foreach_tensor_cos_cuda_

- func: _foreach_cosh(Tensor[] tensors) -> Tensor[]
  variants: function
  dispatch:
    CPU: foreach_tensor_cosh_slow
    CUDA: foreach_tensor_cosh_cuda

- func: _foreach_cosh_(Tensor(a!)[] self) -> ()
  variants: function
  dispatch:
    CPU: foreach_tensor_cosh_slow_
    CUDA: foreach_tensor_cosh_cuda_

- func: _foreach_erf(Tensor[] tensors) -> Tensor[]
  variants: function
  dispatch:
    CPU: foreach_tensor_erf_slow
    CUDA: foreach_tensor_erf_cuda

- func: _foreach_erf_(Tensor(a!)[] self) -> ()
  variants: function
  dispatch:
    CPU: foreach_tensor_erf_slow_
    CUDA: foreach_tensor_erf_cuda_

- func: _foreach_erfc(Tensor[] tensors) -> Tensor[]
  variants: function
  dispatch:
    CPU: foreach_tensor_erfc_slow
    CUDA: foreach_tensor_erfc_cuda

- func: _foreach_erfc_(Tensor(a!)[] self) -> ()
  variants: function
  dispatch:
    CPU: foreach_tensor_erfc_slow_
    CUDA: foreach_tensor_erfc_cuda_

- func: _foreach_expm1(Tensor[] tensors) -> Tensor[]
  variants: function
  dispatch:
    CPU: foreach_tensor_expm1_slow
    CUDA: foreach_tensor_expm1_cuda

- func: _foreach_expm1_(Tensor(a!)[] self) -> ()
  variants: function
  dispatch:
    CPU: foreach_tensor_expm1_slow_
    CUDA: foreach_tensor_expm1_cuda_

- func: _foreach_floor(Tensor[] tensors) -> Tensor[]
  variants: function
  dispatch:
    CPU: foreach_tensor_floor_slow
    CUDA: foreach_tensor_floor_cuda

- func: _foreach_floor_(Tensor(a!)[] self) -> ()
  variants: function
  dispatch:
    CPU: foreach_tensor_floor_slow_
    CUDA: foreach_tensor_floor_cuda_

- func: _foreach_log(Tensor[] tensors) -> Tensor[]
  variants: function
  dispatch:
    CPU: foreach_tensor_log_slow
    CUDA: foreach_tensor_log_cuda

- func: _foreach_log_(Tensor(a!)[] self) -> ()
  variants: function
  dispatch:
    CPU: foreach_tensor_log_slow_
    CUDA: foreach_tensor_log_cuda_

- func: _foreach_log10(Tensor[] tensors) -> Tensor[]
  variants: function
  dispatch:
    CPU: foreach_tensor_log10_slow
    CUDA: foreach_tensor_log10_cuda

- func: _foreach_log10_(Tensor(a!)[] self) -> ()
  variants: function
  dispatch:
    CPU: foreach_tensor_log10_slow_
    CUDA: foreach_tensor_log10_cuda_

- func: _foreach_log1p(Tensor[] tensors) -> Tensor[]
  variants: function
  dispatch:
    CPU: foreach_tensor_log1p_slow
    CUDA: foreach_tensor_log1p_cuda

- func: _foreach_log1p_(Tensor(a!)[] self) -> ()
  variants: function
  dispatch:
    CPU: foreach_tensor_log1p_slow_
    CUDA: foreach_tensor_log1p_cuda_

- func: _foreach_log2(Tensor[] tensors) -> Tensor[]
  variants: function
  dispatch:
    CPU: foreach_tensor_log2_slow
    CUDA: foreach_tensor_log2_cuda

- func: _foreach_log2_(Tensor(a!)[] self) -> ()
  variants: function
  dispatch:
    CPU: foreach_tensor_log2_slow_
    CUDA: foreach_tensor_log2_cuda_

- func: _foreach_neg(Tensor[] tensors) -> Tensor[]
  variants: function
  dispatch:
    CPU: foreach_tensor_neg_slow
    CUDA: foreach_tensor_neg_cuda

- func: _foreach_neg_(Tensor(a!)[] self) -> ()
  variants: function
  dispatch:
    CPU: foreach_tensor_neg_slow_
    CUDA: foreach_tensor_neg_cuda_

- func: _foreach_tan(Tensor[] tensors) -> Tensor[]
  variants: function
  dispatch:
    CPU: foreach_tensor_tan_slow
    CUDA: foreach_tensor_tan_cuda

- func: _foreach_tan_(Tensor(a!)[] self) -> ()
  variants: function
  dispatch:
    CPU: foreach_tensor_tan_slow_
    CUDA: foreach_tensor_tan_cuda_

- func: _foreach_tanh(Tensor[] tensors) -> Tensor[]
  variants: function
  dispatch:
    CPU: foreach_tensor_tanh_slow
    CUDA: foreach_tensor_tanh_cuda

- func: _foreach_tanh_(Tensor(a!)[] self) -> ()
  variants: function
  dispatch:
    CPU: foreach_tensor_tanh_slow_
    CUDA: foreach_tensor_tanh_cuda_

- func: _foreach_sin(Tensor[] tensors) -> Tensor[]
  variants: function
  dispatch:
    CPU: foreach_tensor_sin_slow
    CUDA: foreach_tensor_sin_cuda

- func: _foreach_sin_(Tensor(a!)[] self) -> ()
  variants: function
  dispatch:
    CPU: foreach_tensor_sin_slow_
    CUDA: foreach_tensor_sin_cuda_

- func: _foreach_sinh(Tensor[] tensors) -> Tensor[]
  variants: function
  dispatch:
    CPU: foreach_tensor_sinh_slow
    CUDA: foreach_tensor_sinh_cuda

- func: _foreach_sinh_(Tensor(a!)[] self) -> ()
  variants: function
  dispatch:
    CPU: foreach_tensor_sinh_slow_
    CUDA: foreach_tensor_sinh_cuda_

- func: _foreach_round(Tensor[] tensors) -> Tensor[]
  variants: function
  dispatch:
    CPU: foreach_tensor_round_slow
    CUDA: foreach_tensor_round_cuda

- func: _foreach_round_(Tensor(a!)[] self) -> ()
  variants: function
  dispatch:
    CPU: foreach_tensor_round_slow_
    CUDA: foreach_tensor_round_cuda_

- func: _foreach_lgamma(Tensor[] tensors) -> Tensor[]
  variants: function
  dispatch:
    CPU: foreach_tensor_lgamma_slow
    CUDA: foreach_tensor_lgamma_cuda

- func: _foreach_lgamma_(Tensor(a!)[] self) -> ()
  variants: function
  dispatch:
    CPU: foreach_tensor_lgamma_slow_
    CUDA: foreach_tensor_lgamma_cuda_

- func: _foreach_frac(Tensor[] tensors) -> Tensor[]
  variants: function
  dispatch:
    CPU: foreach_tensor_frac_slow
    CUDA: foreach_tensor_frac_cuda

- func: _foreach_frac_(Tensor(a!)[] self) -> ()
  variants: function
  dispatch:
    CPU: foreach_tensor_frac_slow_
    CUDA: foreach_tensor_frac_cuda_

- func: _foreach_reciprocal(Tensor[] tensors) -> Tensor[]
  variants: function
  dispatch:
    CPU: foreach_tensor_reciprocal_slow
    CUDA: foreach_tensor_reciprocal_cuda

- func: _foreach_reciprocal_(Tensor(a!)[] self) -> ()
  variants: function
  dispatch:
    CPU: foreach_tensor_reciprocal_slow_
    CUDA: foreach_tensor_reciprocal_cuda_

- func: _foreach_sigmoid(Tensor[] tensors) -> Tensor[]
  variants: function
  dispatch:
    CPU: foreach_tensor_sigmoid_slow
    CUDA: foreach_tensor_sigmoid_cuda

- func: _foreach_sigmoid_(Tensor(a!)[] self) -> ()
  variants: function
  dispatch:
    CPU: foreach_tensor_sigmoid_slow_
    CUDA: foreach_tensor_sigmoid_cuda_

- func: _foreach_trunc(Tensor[] tensors) -> Tensor[]
  variants: function
  dispatch:
    CPU: foreach_tensor_trunc_slow
    CUDA: foreach_tensor_trunc_cuda

- func: _foreach_trunc_(Tensor(a!)[] self) -> ()
  variants: function
  dispatch:
    CPU: foreach_tensor_trunc_slow_
    CUDA: foreach_tensor_trunc_cuda_

- func: _foreach_addcdiv_.Scalar(Tensor(a!)[] self, Tensor[] tensor1, Tensor[] tensor2, Scalar value=1) -> ()
  variants: function
  dispatch:
    CPU: foreach_tensor_addcdiv_scalar_slow_
    CUDA: foreach_tensor_addcdiv_scalar_cuda_

- func: _foreach_addcmul_.Scalar(Tensor(a!)[] self, Tensor[] tensor1, Tensor[] tensor2, Scalar value=1) -> ()
  variants: function
  dispatch:
    CPU: foreach_tensor_addcmul_scalar_slow_
    CUDA: foreach_tensor_addcmul_scalar_cuda_

- func: _foreach_addcdiv_.ScalarList(Tensor(a!)[] self, Tensor[] tensor1, Tensor[] tensor2, float[] scalars) -> ()
  variants: function
  dispatch:
    CPU: foreach_tensor_addcdiv_scalarlist_slow_
    CUDA: foreach_tensor_addcdiv_scalarlist_cuda_

- func: _foreach_addcmul_.ScalarList(Tensor(a!)[] self, Tensor[] tensor1, Tensor[] tensor2, float[] scalars) -> ()
  variants: function
  dispatch:
    CPU: foreach_tensor_addcmul_scalarlist_slow_
    CUDA: foreach_tensor_addcmul_scalarlist_cuda_

- func: _foreach_addcdiv.Scalar(Tensor[] input, Tensor[] tensor1, Tensor[] tensor2, Scalar value=1) -> Tensor[]
  variants: function
  dispatch:
    CPU: foreach_tensor_addcdiv_scalar_slow
    CUDA: foreach_tensor_addcdiv_scalar_cuda

- func: _foreach_addcmul.Scalar(Tensor[] input, Tensor[] tensor1, Tensor[] tensor2, Scalar value=1) -> Tensor[]
  variants: function
  dispatch:
    CPU: foreach_tensor_addcmul_scalar_slow
    CUDA: foreach_tensor_addcmul_scalar_cuda

- func: _foreach_addcdiv.ScalarList(Tensor[] input, Tensor[] tensor1, Tensor[] tensor2, float[] scalars) -> Tensor[]
  variants: function
  dispatch:
    CPU: foreach_tensor_addcdiv_scalarlist_slow
    CUDA: foreach_tensor_addcdiv_scalarlist_cuda

- func: _foreach_addcmul.ScalarList(Tensor[] input, Tensor[] tensor1, Tensor[] tensor2, float[] scalars) -> Tensor[]
  variants: function
  dispatch:
    CPU: foreach_tensor_addcmul_scalarlist_slow
    CUDA: foreach_tensor_addcmul_scalarlist_cuda

- func: _foreach_maximum.List(Tensor[] tensors1, Tensor[] tensors2) -> Tensor[]
  variants: function
  dispatch:
    CPU: foreach_tensor_maximum_slow
    CUDA: foreach_tensor_maximum_cuda

- func: _foreach_minimum.List(Tensor[] tensors1, Tensor[] tensors2) -> Tensor[]
  variants: function
  dispatch:
    CPU: foreach_tensor_minimum_slow
    CUDA: foreach_tensor_minimum_cuda

- func: _mode(Tensor self, int dim=-1, bool keepdim=False) -> (Tensor, Tensor)
  dispatch:
    CPU: legacy::cpu::_th_mode
    CUDA: legacy::cuda::_th_mode

- func: _mode.values(Tensor self, int dim=-1, bool keepdim=False, *, Tensor(a!) values, Tensor(b!) indices) -> (Tensor(a!), Tensor(b!))
  use_c10_dispatcher: hacky_wrapper_for_legacy_signatures
  dispatch:
    CPU: legacy::cpu::_th_mode_out
    CUDA: legacy::cuda::_th_mode_out

- func: bucketize.Tensor(Tensor self, Tensor boundaries, *, bool out_int32=False, bool right=False) -> Tensor
  dispatch:
    CPU: bucketize_cpu
    CUDA: bucketize_cuda

- func: bucketize.Tensor_out(Tensor self, Tensor boundaries, *, bool out_int32=False, bool right=False, Tensor(a!) out) -> Tensor(a!)
  use_c10_dispatcher: hacky_wrapper_for_legacy_signatures
  dispatch:
    CPU: bucketize_out_cpu
    CUDA: bucketize_out_cuda

- func: bucketize.Scalar(Scalar self, Tensor boundaries, *, bool out_int32=False, bool right=False) -> Tensor
  dispatch:
    CPU: bucketize_cpu
    CUDA: bucketize_cuda

- func: searchsorted.Tensor(Tensor sorted_sequence, Tensor self, *, bool out_int32=False, bool right=False) -> Tensor
  dispatch:
    CPU: searchsorted_cpu
    CUDA: searchsorted_cuda

- func: searchsorted.Tensor_out(Tensor sorted_sequence, Tensor self, *, bool out_int32=False, bool right=False, Tensor(a!) out) -> Tensor(a!)
  use_c10_dispatcher: hacky_wrapper_for_legacy_signatures
  dispatch:
    CPU: searchsorted_out_cpu
    CUDA: searchsorted_out_cuda

- func: searchsorted.Scalar(Tensor sorted_sequence, Scalar self, *, bool out_int32=False, bool right=False) -> Tensor
  dispatch:
    CPU: searchsorted_cpu
    CUDA: searchsorted_cuda

## NN wrappers

- func: mse_loss.out(Tensor self, Tensor target, int reduction=Mean, *, Tensor(a!) out) -> Tensor(a!)
  use_c10_dispatcher: hacky_wrapper_for_legacy_signatures
  python_module: nn
  dispatch:
    CPU, CUDA: mse_loss_out

- func: mse_loss(Tensor self, Tensor target, int reduction=Mean) -> Tensor
  python_module: nn
  dispatch:
    CPU, CUDA: mse_loss

- func: mse_loss_backward.grad_input(Tensor grad_output, Tensor self, Tensor target, int reduction, *, Tensor(a!) grad_input) -> Tensor(a!)
  use_c10_dispatcher: hacky_wrapper_for_legacy_signatures
  python_module: nn
  dispatch:
    CPU, CUDA: mse_loss_backward_out

- func: mse_loss_backward(Tensor grad_output, Tensor self, Tensor target, int reduction) -> Tensor
  python_module: nn
  dispatch:
    CPU, CUDA: mse_loss_backward

- func: l1_loss.out(Tensor self, Tensor target, int reduction=Mean, *, Tensor(a!) out) -> Tensor(a!)
  use_c10_dispatcher: hacky_wrapper_for_legacy_signatures
  python_module: nn
  dispatch:
    DefaultBackend: l1_loss_out

- func: l1_loss(Tensor self, Tensor target, int reduction=Mean) -> Tensor
  python_module: nn
  dispatch:
    DefaultBackend: l1_loss

- func: l1_loss_backward.grad_input(Tensor grad_output, Tensor self, Tensor target, int reduction, *, Tensor(a!) grad_input) -> Tensor(a!)
  use_c10_dispatcher: hacky_wrapper_for_legacy_signatures
  python_module: nn
  dispatch:
    CPU, CUDA: l1_loss_backward_out

- func: l1_loss_backward(Tensor grad_output, Tensor self, Tensor target, int reduction) -> Tensor
  python_module: nn
  dispatch:
    DefaultBackend: l1_loss_backward

- func: multi_margin_loss.out(Tensor self, Tensor target, Scalar p=1, Scalar margin=1, Tensor? weight=None, int reduction=Mean, *, Tensor(a!) out) -> Tensor(a!)
  use_c10_dispatcher: hacky_wrapper_for_legacy_signatures
  python_module: nn
  dispatch:
    CPU: multi_margin_loss_cpu_out
    CUDA: legacy::cuda::_thnn_multi_margin_loss_forward_out

- func: multi_margin_loss(Tensor self, Tensor target, Scalar p=1, Scalar margin=1, Tensor? weight=None, int reduction=Mean) -> Tensor
  use_c10_dispatcher: hacky_wrapper_for_legacy_signatures
  python_module: nn
  dispatch:
    CPU: multi_margin_loss_cpu
    CUDA: legacy::cuda::_thnn_multi_margin_loss_forward

- func: multi_margin_loss_backward.grad_input(Tensor grad_output, Tensor self, Tensor target, Scalar p, Scalar margin, Tensor? weight=None, int reduction=Mean, *, Tensor(a!) grad_input) -> Tensor(a!)
  use_c10_dispatcher: hacky_wrapper_for_legacy_signatures
  python_module: nn
  dispatch:
    CPU: multi_margin_loss_cpu_backward_out
    CUDA: legacy::cuda::_thnn_multi_margin_loss_backward_out

- func: multi_margin_loss_backward(Tensor grad_output, Tensor self, Tensor target, Scalar p, Scalar margin, Tensor? weight=None, int reduction=Mean) -> Tensor
  use_c10_dispatcher: hacky_wrapper_for_legacy_signatures
  python_module: nn
  dispatch:
    CPU: multi_margin_loss_cpu_backward
    CUDA: legacy::cuda::_thnn_multi_margin_loss_backward

- func: multilabel_margin_loss.out(Tensor self, Tensor target, int reduction=Mean, *, Tensor(a!) out) -> Tensor(a!)
  use_c10_dispatcher: hacky_wrapper_for_legacy_signatures
  python_module: nn

- func: multilabel_margin_loss(Tensor self, Tensor target, int reduction=Mean) -> Tensor
  python_module: nn

- func: multilabel_margin_loss_forward.output(Tensor self, Tensor target, int reduction, *, Tensor(a!) output, Tensor(b!) is_target) -> (Tensor(a!), Tensor(b!))
  use_c10_dispatcher: hacky_wrapper_for_legacy_signatures
  python_module: nn
  dispatch:
    CPU: multilabel_margin_loss_forward_out_cpu
    CUDA: legacy::cuda::_thnn_multilabel_margin_loss_forward_out

- func: multilabel_margin_loss_forward(Tensor self, Tensor target, int reduction) -> (Tensor output, Tensor is_target)
  python_module: nn
  dispatch:
    CPU: multilabel_margin_loss_forward_cpu
    CUDA: legacy::cuda::_thnn_multilabel_margin_loss_forward

- func: multilabel_margin_loss_backward.grad_input(Tensor grad_output, Tensor self, Tensor target, int reduction, Tensor is_target, *, Tensor(a!) grad_input) -> Tensor(a!)
  use_c10_dispatcher: hacky_wrapper_for_legacy_signatures
  python_module: nn
  dispatch:
    CPU: multilabel_margin_loss_backward_cpu_out
    CUDA: legacy::cuda::_thnn_multilabel_margin_loss_backward_out

- func: multilabel_margin_loss_backward(Tensor grad_output, Tensor self, Tensor target, int reduction, Tensor is_target) -> Tensor
  python_module: nn
  dispatch:
    CPU: multilabel_margin_loss_backward_cpu
    CUDA: legacy::cuda::_thnn_multilabel_margin_loss_backward

- func: nll_loss.out(Tensor self, Tensor target, Tensor? weight=None, int reduction=Mean, int ignore_index=-100, *, Tensor(a!) out) -> Tensor(a!)
  use_c10_dispatcher: hacky_wrapper_for_legacy_signatures
  python_module: nn

- func: nll_loss(Tensor self, Tensor target, Tensor? weight=None, int reduction=Mean, int ignore_index=-100) -> Tensor
  use_c10_dispatcher: hacky_wrapper_for_legacy_signatures
  python_module: nn

- func: nll_loss_forward.output(Tensor self, Tensor target, Tensor? weight, int reduction, int ignore_index, *, Tensor(a!) output, Tensor(b!) total_weight) -> (Tensor(a!), Tensor(b!))
  use_c10_dispatcher: hacky_wrapper_for_legacy_signatures
  python_module: nn
  dispatch:
    CPU: nll_loss_forward_out_cpu
    CUDA: legacy::cuda::_thnn_nll_loss_forward_out

- func: nll_loss_forward(Tensor self, Tensor target, Tensor? weight, int reduction, int ignore_index) -> (Tensor output, Tensor total_weight)
  use_c10_dispatcher: hacky_wrapper_for_legacy_signatures
  python_module: nn
  dispatch:
    CPU: nll_loss_forward_cpu
    CUDA: legacy::cuda::_thnn_nll_loss_forward

- func: nll_loss_backward.grad_input(Tensor grad_output, Tensor self, Tensor target, Tensor? weight, int reduction, int ignore_index, Tensor total_weight, *, Tensor(a!) grad_input) -> Tensor(a!)
  use_c10_dispatcher: hacky_wrapper_for_legacy_signatures
  python_module: nn
  dispatch:
    CPU: nll_loss_backward_out_cpu
    CUDA: legacy::cuda::_thnn_nll_loss_backward_out

- func: nll_loss_backward(Tensor grad_output, Tensor self, Tensor target, Tensor? weight, int reduction, int ignore_index, Tensor total_weight) -> Tensor
  use_c10_dispatcher: hacky_wrapper_for_legacy_signatures
  python_module: nn
  dispatch:
    CPU: nll_loss_backward_cpu
    CUDA: legacy::cuda::_thnn_nll_loss_backward

- func: nll_loss2d.out(Tensor self, Tensor target, Tensor? weight=None, int reduction=Mean, int ignore_index=-100, *, Tensor(a!) out) -> Tensor(a!)
  use_c10_dispatcher: hacky_wrapper_for_legacy_signatures
  python_module: nn

- func: nll_loss2d(Tensor self, Tensor target, Tensor? weight=None, int reduction=Mean, int ignore_index=-100) -> Tensor
  use_c10_dispatcher: hacky_wrapper_for_legacy_signatures
  python_module: nn

- func: nll_loss2d_forward.output(Tensor self, Tensor target, Tensor? weight, int reduction, int ignore_index, *, Tensor(a!) output, Tensor(b!) total_weight) -> (Tensor(a!), Tensor(b!))
  use_c10_dispatcher: hacky_wrapper_for_legacy_signatures
  python_module: nn
  dispatch:
    CPU: nll_loss2d_forward_out_cpu
    CUDA: legacy::cuda::_thnn_nll_loss2d_forward_out

- func: nll_loss2d_forward(Tensor self, Tensor target, Tensor? weight, int reduction, int ignore_index) -> (Tensor output, Tensor total_weight)
  use_c10_dispatcher: hacky_wrapper_for_legacy_signatures
  python_module: nn
  dispatch:
    CPU: nll_loss2d_forward_cpu
    CUDA: legacy::cuda::_thnn_nll_loss2d_forward

- func: nll_loss2d_backward.grad_input(Tensor grad_output, Tensor self, Tensor target, Tensor? weight, int reduction, int ignore_index, Tensor total_weight, *, Tensor(a!) grad_input) -> Tensor(a!)
  use_c10_dispatcher: hacky_wrapper_for_legacy_signatures
  python_module: nn
  dispatch:
    CPU: nll_loss2d_backward_out_cpu
    CUDA: legacy::cuda::_thnn_nll_loss2d_backward_out

- func: nll_loss2d_backward(Tensor grad_output, Tensor self, Tensor target, Tensor? weight, int reduction, int ignore_index, Tensor total_weight) -> Tensor
  use_c10_dispatcher: hacky_wrapper_for_legacy_signatures
  python_module: nn
  dispatch:
    CPU: nll_loss2d_backward_cpu
    CUDA: legacy::cuda::_thnn_nll_loss2d_backward

- func: smooth_l1_loss.out(Tensor self, Tensor target, int reduction=Mean, float beta=1.0, *, Tensor(a!) out) -> Tensor(a!)
  use_c10_dispatcher: hacky_wrapper_for_legacy_signatures
  python_module: nn
  dispatch:
    CPU: smooth_l1_loss_out
    CUDA: smooth_l1_loss_out

- func: smooth_l1_loss(Tensor self, Tensor target, int reduction=Mean, float beta=1.0) -> Tensor
  python_module: nn
  dispatch:
    CPU, CUDA: smooth_l1_loss

- func: smooth_l1_loss_backward.grad_input(Tensor grad_output, Tensor self, Tensor target, int reduction, float beta, *, Tensor(a!) grad_input) -> Tensor(a!)
  use_c10_dispatcher: hacky_wrapper_for_legacy_signatures
  python_module: nn
  dispatch:
    CPU: smooth_l1_loss_backward_out
    CUDA: smooth_l1_loss_backward_out

- func: smooth_l1_loss_backward(Tensor grad_output, Tensor self, Tensor target, int reduction, float beta) -> Tensor
  python_module: nn
  dispatch:
    DefaultBackend: smooth_l1_loss_backward

- func: soft_margin_loss.out(Tensor self, Tensor target, int reduction=Mean, *, Tensor(a!) out) -> Tensor(a!)
  use_c10_dispatcher: hacky_wrapper_for_legacy_signatures
  python_module: nn
  dispatch:
    DefaultBackend: soft_margin_loss_out

- func: soft_margin_loss(Tensor self, Tensor target, int reduction=Mean) -> Tensor
  python_module: nn
  dispatch:
    DefaultBackend: soft_margin_loss

- func: soft_margin_loss_backward.grad_input(Tensor grad_output, Tensor self, Tensor target, int reduction, *, Tensor(a!) grad_input) -> Tensor(a!)
  use_c10_dispatcher: hacky_wrapper_for_legacy_signatures
  python_module: nn
  dispatch:
    DefaultBackend: soft_margin_loss_backward_out

- func: soft_margin_loss_backward(Tensor grad_output, Tensor self, Tensor target, int reduction) -> Tensor
  python_module: nn
  dispatch:
    DefaultBackend: soft_margin_loss_backward

- func: elu.out(Tensor self, Scalar alpha=1, Scalar scale=1, Scalar input_scale=1, *, Tensor(a!) out) -> Tensor(a!)
  use_c10_dispatcher: hacky_wrapper_for_legacy_signatures
  python_module: nn
  dispatch:
    CPU, CUDA: elu_out

- func: elu(Tensor self, Scalar alpha=1, Scalar scale=1, Scalar input_scale=1) -> Tensor
  python_module: nn
  dispatch:
    CPU, CUDA: elu

- func: elu_backward.grad_input(Tensor grad_output, Scalar alpha, Scalar scale, Scalar input_scale, Tensor output, *, Tensor(a!) grad_input) -> Tensor(a!)
  use_c10_dispatcher: hacky_wrapper_for_legacy_signatures
  python_module: nn
  dispatch:
    CPU, CUDA: elu_backward_out

- func: elu_backward(Tensor grad_output, Scalar alpha, Scalar scale, Scalar input_scale, Tensor output) -> Tensor
  python_module: nn
  dispatch:
    CPU, CUDA: elu_backward

- func: elu_(Tensor(a!) self, Scalar alpha=1, Scalar scale=1, Scalar input_scale=1) -> Tensor(a!)
  python_module: nn
  dispatch:
    DefaultBackend: elu_

- func: glu.out(Tensor self, int dim=-1, *, Tensor(a!) out) -> Tensor(a!)
  use_c10_dispatcher: hacky_wrapper_for_legacy_signatures
  python_module: nn
  dispatch:
    CPU: glu_out
    CUDA: legacy::cuda::_thnn_glu_forward_out

- func: glu(Tensor self, int dim=-1) -> Tensor
  python_module: nn
  dispatch:
    CPU: glu
    CUDA: legacy::cuda::_thnn_glu_forward

- func: glu_backward.grad_input(Tensor grad_output, Tensor self, int dim, *, Tensor(a!) grad_input) -> Tensor(a!)
  use_c10_dispatcher: hacky_wrapper_for_legacy_signatures
  python_module: nn
  dispatch:
    CPU: glu_backward_out
    CUDA: legacy::cuda::_thnn_glu_backward_out

- func: glu_backward(Tensor grad_output, Tensor self, int dim) -> Tensor
  python_module: nn
  dispatch:
    CPU: glu_backward
    CUDA: legacy::cuda::_thnn_glu_backward

- func: hardsigmoid.out(Tensor self, *, Tensor(a!) out) -> Tensor(a!)
  use_c10_dispatcher: hacky_wrapper_for_legacy_signatures
  python_module: nn
  dispatch:
    CPU, CUDA: hardsigmoid_out

- func: hardsigmoid(Tensor self) -> Tensor
  python_module: nn
  dispatch:
    CPU, CUDA: hardsigmoid
    QuantizedCPU: hardsigmoid_quantized_cpu

- func: hardsigmoid_(Tensor(a!) self) -> Tensor(a!)
  python_module: nn
  dispatch:
    CPU, CUDA: hardsigmoid_

- func: hardsigmoid_backward(Tensor grad_output, Tensor self) -> Tensor
  python_module: nn
  dispatch:
    CPU, CUDA: hardsigmoid_backward

- func: hardtanh.out(Tensor self, Scalar min_val=-1, Scalar max_val=1, *, Tensor(a!) out) -> Tensor(a!)
  use_c10_dispatcher: hacky_wrapper_for_legacy_signatures
  python_module: nn
  dispatch:
    CPU, CUDA: hardtanh_out
    QuantizedCPU: hardtanh_out_quantized_cpu

- func: hardtanh(Tensor self, Scalar min_val=-1, Scalar max_val=1) -> Tensor
  python_module: nn
  dispatch:
    CPU, CUDA: hardtanh
    QuantizedCPU: hardtanh_quantized_cpu

- func: hardtanh_backward.grad_input(Tensor grad_output, Tensor self, Scalar min_val, Scalar max_val, *, Tensor(a!) grad_input) -> Tensor(a!)
  use_c10_dispatcher: hacky_wrapper_for_legacy_signatures
  python_module: nn
  dispatch:
    CPU, CUDA: hardtanh_backward_out

- func: hardtanh_backward(Tensor grad_output, Tensor self, Scalar min_val, Scalar max_val) -> Tensor
  python_module: nn
  dispatch:
    CPU, CUDA: hardtanh_backward

- func: hardtanh_(Tensor(a!) self, Scalar min_val=-1, Scalar max_val=1) -> Tensor(a!)
  python_module: nn
  dispatch:
    CPU, CUDA: hardtanh_
    QuantizedCPU: hardtanh_quantized_cpu_

- func: hardswish.out(Tensor self, *, Tensor(a!) out) -> Tensor(a!)
  use_c10_dispatcher: hacky_wrapper_for_legacy_signatures
  python_module: nn
  dispatch:
    CPU, CUDA: hardswish_out

- func: hardswish(Tensor self) -> Tensor
  python_module: nn
  dispatch:
    CPU, CUDA: hardswish

- func: hardswish_(Tensor(a!) self) -> Tensor(a!)
  python_module: nn
  dispatch:
    CPU, CUDA: hardswish_

- func: hardswish_backward(Tensor grad_output, Tensor self) -> Tensor
  python_module: nn
  dispatch:
    CPU, CUDA: hardswish_backward

- func: leaky_relu.out(Tensor self, Scalar negative_slope=0.01, *, Tensor(a!) out) -> Tensor(a!)
  use_c10_dispatcher: hacky_wrapper_for_legacy_signatures
  python_module: nn
  dispatch:
    CPU, CUDA: leaky_relu_out
    QuantizedCPU: leaky_relu_out_quantized_cpu

- func: leaky_relu(Tensor self, Scalar negative_slope=0.01) -> Tensor
  python_module: nn
  dispatch:
    CPU, CUDA: leaky_relu
    QuantizedCPU: leaky_relu_quantized_cpu

- func: leaky_relu_backward(Tensor grad_output, Tensor self, Scalar negative_slope, bool self_is_result) -> Tensor
  python_module: nn
  dispatch:
    CPU, CUDA: leaky_relu_backward

- func: leaky_relu_(Tensor(a!) self, Scalar negative_slope=0.01) -> Tensor(a!)
  python_module: nn
  dispatch:
    CPU, CUDA: leaky_relu_
    QuantizedCPU: leaky_relu_quantized_cpu_

- func: log_sigmoid.out(Tensor self, *, Tensor(a!) out) -> Tensor(a!)
  use_c10_dispatcher: hacky_wrapper_for_legacy_signatures
  python_module: nn

- func: log_sigmoid(Tensor self) -> Tensor
  python_module: nn

- func: log_sigmoid_forward.output(Tensor self, *, Tensor(a!) output, Tensor(b!) buffer) -> (Tensor(a!), Tensor(b!))
  use_c10_dispatcher: hacky_wrapper_for_legacy_signatures
  python_module: nn
  dispatch:
    CPU: log_sigmoid_forward_out_cpu
    CUDA: legacy::cuda::_thnn_log_sigmoid_forward_out

- func: log_sigmoid_forward(Tensor self) -> (Tensor output, Tensor buffer)
  python_module: nn
  dispatch:
    CPU: log_sigmoid_forward_cpu
    CUDA: legacy::cuda::_thnn_log_sigmoid_forward

- func: log_sigmoid_backward.grad_input(Tensor grad_output, Tensor self, Tensor buffer, *, Tensor(a!) grad_input) -> Tensor(a!)
  use_c10_dispatcher: hacky_wrapper_for_legacy_signatures
  python_module: nn
  dispatch:
    CPU: log_sigmoid_backward_out_cpu
    CUDA: legacy::cuda::_thnn_log_sigmoid_backward_out

- func: log_sigmoid_backward(Tensor grad_output, Tensor self, Tensor buffer) -> Tensor
  python_module: nn
  dispatch:
    CPU: log_sigmoid_backward_cpu
    CUDA: legacy::cuda::_thnn_log_sigmoid_backward

- func: rrelu_with_noise.out(Tensor self, Tensor noise, Scalar lower=0.125, Scalar upper=0.3333333333333333, bool training=False, Generator? generator=None, *, Tensor(a!) out) -> Tensor(a!)
  use_c10_dispatcher: hacky_wrapper_for_legacy_signatures
  python_module: nn
  dispatch:
    CPU: rrelu_with_noise_out_cpu
    CUDA: legacy::cuda::_thnn_rrelu_with_noise_forward_out

- func: rrelu_with_noise(Tensor self, Tensor noise, Scalar lower=0.125, Scalar upper=0.3333333333333333, bool training=False, Generator? generator=None) -> Tensor
  python_module: nn
  dispatch:
    CPU: rrelu_with_noise_cpu
    CUDA: legacy::cuda::_thnn_rrelu_with_noise_forward

- func: rrelu_with_noise_backward(Tensor grad_output, Tensor self, Tensor noise, Scalar lower, Scalar upper, bool training, bool self_is_result) -> Tensor
  python_module: nn
  dispatch:
    DefaultBackend: rrelu_with_noise_backward

- func: rrelu_with_noise_(Tensor(a!) self, Tensor noise, Scalar lower=0.125, Scalar upper=0.3333333333333333, bool training=False, Generator? generator=None) -> Tensor(a!)
  python_module: nn
  dispatch:
    CPU: rrelu_with_noise_cpu_
    CUDA: legacy::cuda::_thnn_rrelu_with_noise_forward_

- func: softplus.out(Tensor self, Scalar beta=1, Scalar threshold=20, *, Tensor(a!) out) -> Tensor(a!)
  use_c10_dispatcher: hacky_wrapper_for_legacy_signatures
  python_module: nn
  dispatch:
    CPU, CUDA: softplus_out

- func: softplus(Tensor self, Scalar beta=1, Scalar threshold=20) -> Tensor
  python_module: nn
  dispatch:
    CPU, CUDA: softplus

- func: softplus_backward.grad_input(Tensor grad_output, Tensor self, Scalar beta, Scalar threshold, Tensor output, *, Tensor(a!) grad_input) -> Tensor(a!)
  use_c10_dispatcher: hacky_wrapper_for_legacy_signatures
  python_module: nn
  dispatch:
    CPU, CUDA: softplus_backward_out

- func: softplus_backward(Tensor grad_output, Tensor self, Scalar beta, Scalar threshold, Tensor output) -> Tensor
  python_module: nn
  dispatch:
    CPU, CUDA: softplus_backward

- func: softshrink.out(Tensor self, Scalar lambd=0.5, *, Tensor(a!) out) -> Tensor(a!)
  use_c10_dispatcher: hacky_wrapper_for_legacy_signatures
  python_module: nn
  dispatch:
    CPU, CUDA: softshrink_out

- func: softshrink(Tensor self, Scalar lambd=0.5) -> Tensor
  python_module: nn
  dispatch:
    CPU, CUDA: softshrink

- func: softshrink_backward.grad_input(Tensor grad_output, Tensor self, Scalar lambd, *, Tensor(a!) grad_input) -> Tensor(a!)
  use_c10_dispatcher: hacky_wrapper_for_legacy_signatures
  python_module: nn
  dispatch:
    CPU, CUDA: softshrink_backward_out

- func: softshrink_backward(Tensor grad_output, Tensor self, Scalar lambd) -> Tensor
  python_module: nn
  dispatch:
    CPU, CUDA: softshrink_backward

- func: adaptive_avg_pool2d.out(Tensor self, int[2] output_size, *, Tensor(a!) out) -> Tensor(a!)
  use_c10_dispatcher: hacky_wrapper_for_legacy_signatures
  python_module: nn
  dispatch:
    CPU, CUDA: adaptive_avg_pool2d_out_cpu
    MkldnnCPU: mkldnn_adaptive_avg_pool2d_out

- func: adaptive_avg_pool2d(Tensor self, int[2] output_size) -> Tensor
  python_module: nn

- func: mkldnn_adaptive_avg_pool2d(Tensor self, int[2] output_size) -> Tensor
  dispatch:
    MkldnnCPU: mkldnn_adaptive_avg_pool2d

- func: _adaptive_avg_pool2d(Tensor self, int[2] output_size) -> Tensor
  dispatch:
    CPU: adaptive_avg_pool2d_cpu
    CUDA: adaptive_avg_pool2d_cuda
    QuantizedCPU: adaptive_avg_pool2d_quantized_cpu

- func: _adaptive_avg_pool2d_backward(Tensor grad_output, Tensor self) -> Tensor
  python_module: nn
  dispatch:
    CPU: adaptive_avg_pool2d_backward_cpu
    CUDA: adaptive_avg_pool2d_backward_cuda

- func: adaptive_avg_pool3d.out(Tensor self, int[3] output_size, *, Tensor(a!) out) -> Tensor(a!)
  use_c10_dispatcher: hacky_wrapper_for_legacy_signatures
  python_module: nn
  dispatch:
    CPU: adaptive_avg_pool3d_out_cpu
    CUDA: adaptive_avg_pool3d_out_cuda
    QuantizedCPU: adaptive_avg_pool3d_out_quantized_cpu

- func: adaptive_avg_pool3d(Tensor self, int[3] output_size) -> Tensor
  python_module: nn
  dispatch:
    CPU: adaptive_avg_pool3d_cpu
    CUDA: adaptive_avg_pool3d_cuda
    QuantizedCPU: adaptive_avg_pool3d_quantized_cpu

- func: adaptive_avg_pool3d_backward.grad_input(Tensor grad_output, Tensor self, *, Tensor(a!) grad_input) -> Tensor(a!)
  use_c10_dispatcher: hacky_wrapper_for_legacy_signatures
  python_module: nn
  dispatch:
    CPU: adaptive_avg_pool3d_backward_out_cpu
    CUDA: adaptive_avg_pool3d_backward_out_cuda

- func: adaptive_avg_pool3d_backward(Tensor grad_output, Tensor self) -> Tensor
  python_module: nn
  dispatch:
    CPU: adaptive_avg_pool3d_backward_cpu
    CUDA: adaptive_avg_pool3d_backward_cuda

# Return: (Tensor output, Tensor indices)
- func: adaptive_max_pool2d.out(Tensor self, int[2] output_size, *, Tensor(a!) out, Tensor(b!) indices) -> (Tensor(a!), Tensor(b!))
  use_c10_dispatcher: hacky_wrapper_for_legacy_signatures
  python_module: nn
  dispatch:
    CPU: adaptive_max_pool2d_out_cpu
    CUDA: adaptive_max_pool2d_out_cuda

# Return: (Tensor output, Tensor indices)
- func: adaptive_max_pool2d(Tensor self, int[2] output_size) -> (Tensor, Tensor)
  python_module: nn
  dispatch:
    CPU: adaptive_max_pool2d_cpu
    CUDA: adaptive_max_pool2d_cuda

- func: adaptive_max_pool2d_backward.grad_input(Tensor grad_output, Tensor self, Tensor indices, *, Tensor(a!) grad_input) -> Tensor(a!)
  use_c10_dispatcher: hacky_wrapper_for_legacy_signatures
  python_module: nn
  dispatch:
    CPU: adaptive_max_pool2d_backward_out_cpu
    CUDA: adaptive_max_pool2d_backward_out_cuda

- func: adaptive_max_pool2d_backward(Tensor grad_output, Tensor self, Tensor indices) -> Tensor
  python_module: nn
  dispatch:
    CPU: adaptive_max_pool2d_backward_cpu
    CUDA: adaptive_max_pool2d_backward_cuda

# Return: (Tensor output, Tensor indices)
- func: adaptive_max_pool3d.out(Tensor self, int[3] output_size, *, Tensor(a!) out, Tensor(b!) indices) -> (Tensor(a!), Tensor(b!))
  use_c10_dispatcher: hacky_wrapper_for_legacy_signatures
  python_module: nn
  dispatch:
    CPU: adaptive_max_pool3d_out_cpu
    CUDA: adaptive_max_pool3d_out_cuda

# Return: (Tensor output, Tensor indices)
- func: adaptive_max_pool3d(Tensor self, int[3] output_size) -> (Tensor, Tensor)
  python_module: nn
  dispatch:
    CPU: adaptive_max_pool3d_cpu
    CUDA: adaptive_max_pool3d_cuda

- func: adaptive_max_pool3d_backward.grad_input(Tensor grad_output, Tensor self, Tensor indices, *, Tensor(a!) grad_input) -> Tensor(a!)
  use_c10_dispatcher: hacky_wrapper_for_legacy_signatures
  python_module: nn
  dispatch:
    CPU: adaptive_max_pool3d_backward_out_cpu
    CUDA: adaptive_max_pool3d_backward_out_cuda

- func: adaptive_max_pool3d_backward(Tensor grad_output, Tensor self, Tensor indices) -> Tensor
  python_module: nn
  dispatch:
    CPU: adaptive_max_pool3d_backward_cpu
    CUDA: adaptive_max_pool3d_backward_cuda

- func: avg_pool2d.out(Tensor self, int[2] kernel_size, int[2] stride=[], int[2] padding=0, bool ceil_mode=False, bool count_include_pad=True, int? divisor_override=None, *, Tensor(a!) out) -> Tensor(a!)
  use_c10_dispatcher: hacky_wrapper_for_legacy_signatures
  python_module: nn
  dispatch:
    CPU: avg_pool2d_out_cpu
    CUDA: avg_pool2d_out_cuda
    MkldnnCPU: mkldnn_avg_pool2d_out

- func: avg_pool2d(Tensor self, int[2] kernel_size, int[2] stride=[], int[2] padding=0, bool ceil_mode=False, bool count_include_pad=True, int? divisor_override=None) -> Tensor
  python_module: nn
  dispatch:
    CPU: avg_pool2d_cpu
    CUDA: avg_pool2d_cuda
    MkldnnCPU: mkldnn_avg_pool2d
    QuantizedCPU: avg_pool2d_quantized_cpu

- func: avg_pool2d_backward.grad_input(Tensor grad_output, Tensor self, int[2] kernel_size, int[2] stride, int[2] padding, bool ceil_mode, bool count_include_pad, int? divisor_override, *, Tensor(a!) grad_input) -> Tensor(a!)
  use_c10_dispatcher: hacky_wrapper_for_legacy_signatures
  python_module: nn
  dispatch:
    CPU: avg_pool2d_backward_out_cpu
    CUDA: avg_pool2d_backward_out_cuda

- func: avg_pool2d_backward(Tensor grad_output, Tensor self, int[2] kernel_size, int[2] stride, int[2] padding, bool ceil_mode, bool count_include_pad, int? divisor_override) -> Tensor
  python_module: nn
  dispatch:
    CPU: avg_pool2d_backward_cpu
    CUDA: avg_pool2d_backward_cuda

- func: avg_pool3d.out(Tensor self, int[3] kernel_size, int[3] stride=[], int[3] padding=0, bool ceil_mode=False, bool count_include_pad=True, int? divisor_override=None, *, Tensor(a!) out) -> Tensor(a!)
  use_c10_dispatcher: hacky_wrapper_for_legacy_signatures
  python_module: nn
  dispatch:
    CPU: avg_pool3d_out_cpu
    CUDA: avg_pool3d_out_cuda
    MkldnnCPU: mkldnn_avg_pool3d_out

- func: avg_pool3d(Tensor self, int[3] kernel_size, int[3] stride=[], int[3] padding=0, bool ceil_mode=False, bool count_include_pad=True, int? divisor_override=None) -> Tensor
  python_module: nn
  dispatch:
    CPU: avg_pool3d_cpu
    CUDA: avg_pool3d_cuda
    MkldnnCPU: mkldnn_avg_pool3d
    QuantizedCPU: avg_pool3d_quantized_cpu

- func: avg_pool3d_backward.grad_input(Tensor grad_output, Tensor self, int[3] kernel_size, int[3] stride, int[3] padding, bool ceil_mode, bool count_include_pad, int? divisor_override, *, Tensor(a!) grad_input) -> Tensor(a!)
  use_c10_dispatcher: hacky_wrapper_for_legacy_signatures
  python_module: nn
  dispatch:
    CPU: avg_pool3d_backward_out_cpu
    CUDA: avg_pool3d_backward_out_cuda

- func: avg_pool3d_backward(Tensor grad_output, Tensor self, int[3] kernel_size, int[3] stride, int[3] padding, bool ceil_mode, bool count_include_pad, int? divisor_override) -> Tensor
  python_module: nn
  dispatch:
    CPU: avg_pool3d_backward_cpu
    CUDA: avg_pool3d_backward_cuda

# Return: (Tensor output, Tensor indices)
- func: fractional_max_pool2d.output(Tensor self, int[2] kernel_size, int[2] output_size, Tensor random_samples, *, Tensor(a!) output, Tensor(b!) indices) -> (Tensor(a!), Tensor(b!))
  use_c10_dispatcher: hacky_wrapper_for_legacy_signatures
  python_module: nn
  dispatch:
    CPU: fractional_max_pool2d_out_cpu
    CUDA: fractional_max_pool2d_out_cuda

# Return: (Tensor output, Tensor indices)
- func: fractional_max_pool2d(Tensor self, int[2] kernel_size, int[2] output_size, Tensor random_samples) -> (Tensor, Tensor)
  python_module: nn
  dispatch:
    CPU: fractional_max_pool2d_cpu
    CUDA: fractional_max_pool2d_cuda

- func: fractional_max_pool2d_backward.grad_input(Tensor grad_output, Tensor self, int[2] kernel_size, int[2] output_size, Tensor indices, *, Tensor(a!) grad_input) -> Tensor(a!)
  use_c10_dispatcher: hacky_wrapper_for_legacy_signatures
  python_module: nn
  dispatch:
    CPU: fractional_max_pool2d_backward_out_cpu
    CUDA: fractional_max_pool2d_backward_out_cuda

- func: fractional_max_pool2d_backward(Tensor grad_output, Tensor self, int[2] kernel_size, int[2] output_size, Tensor indices) -> Tensor
  python_module: nn
  dispatch:
    CPU: fractional_max_pool2d_backward_cpu
    CUDA: fractional_max_pool2d_backward_cuda

# Return: (Tensor output, Tensor indices)
- func: fractional_max_pool3d.output(Tensor self, int[3] kernel_size, int[3] output_size, Tensor random_samples, *, Tensor(a!) output, Tensor(b!) indices) -> (Tensor(a!), Tensor(b!))
  use_c10_dispatcher: hacky_wrapper_for_legacy_signatures
  python_module: nn
  dispatch:
    CPU: fractional_max_pool3d_out_cpu
    CUDA: fractional_max_pool3d_out_cuda

# Return: (Tensor output, Tensor indices)
- func: fractional_max_pool3d(Tensor self, int[3] kernel_size, int[3] output_size, Tensor random_samples) -> (Tensor, Tensor)
  python_module: nn
  dispatch:
    CPU: fractional_max_pool3d_cpu
    CUDA: fractional_max_pool3d_cuda

- func: fractional_max_pool3d_backward.grad_input(Tensor grad_output, Tensor self, int[3] kernel_size, int[3] output_size, Tensor indices, *, Tensor(a!) grad_input) -> Tensor(a!)
  use_c10_dispatcher: hacky_wrapper_for_legacy_signatures
  python_module: nn
  dispatch:
    CPU: fractional_max_pool3d_backward_out_cpu
    CUDA: fractional_max_pool3d_backward_out_cuda

- func: fractional_max_pool3d_backward(Tensor grad_output, Tensor self, int[3] kernel_size, int[3] output_size, Tensor indices) -> Tensor
  python_module: nn
  dispatch:
    CPU: fractional_max_pool3d_backward_cpu
    CUDA: fractional_max_pool3d_backward_cuda

# Return: (Tensor output, Tensor indices)
- func: max_pool2d_with_indices.out(Tensor self, int[2] kernel_size, int[2] stride=[], int[2] padding=0, int[2] dilation=1, bool ceil_mode=False, *, Tensor(a!) out, Tensor(b!) indices) -> (Tensor(a!), Tensor(b!))
  use_c10_dispatcher: hacky_wrapper_for_legacy_signatures
  python_module: nn
  dispatch:
    CPU: max_pool2d_with_indices_out_cpu
    CUDA: max_pool2d_with_indices_out_cuda

# Return: (Tensor output, Tensor indices)
- func: max_pool2d_with_indices(Tensor self, int[2] kernel_size, int[2] stride=[], int[2] padding=0, int[2] dilation=1, bool ceil_mode=False) -> (Tensor, Tensor)
  python_module: nn
  dispatch:
    CPU: max_pool2d_with_indices_cpu
    CUDA: max_pool2d_with_indices_cuda

- func: max_pool2d_with_indices_backward.grad_input(Tensor grad_output, Tensor self, int[2] kernel_size, int[2] stride, int[2] padding, int[2] dilation, bool ceil_mode, Tensor indices, *, Tensor(a!) grad_input) -> Tensor(a!)
  use_c10_dispatcher: hacky_wrapper_for_legacy_signatures
  python_module: nn
  dispatch:
    CPU: max_pool2d_with_indices_backward_out_cpu
    CUDA: max_pool2d_with_indices_backward_out_cuda

- func: max_pool2d_with_indices_backward(Tensor grad_output, Tensor self, int[2] kernel_size, int[2] stride, int[2] padding, int[2] dilation, bool ceil_mode, Tensor indices) -> Tensor
  python_module: nn
  dispatch:
    CPU: max_pool2d_with_indices_backward_cpu
    CUDA: max_pool2d_with_indices_backward_cuda

# Return: (Tensor output, Tensor indices)
- func: max_pool3d_with_indices.out(Tensor self, int[3] kernel_size, int[3] stride=[], int[3] padding=0, int[3] dilation=1, bool ceil_mode=False, *, Tensor(a!) out, Tensor(b!) indices) -> (Tensor(a!), Tensor(b!))
  use_c10_dispatcher: hacky_wrapper_for_legacy_signatures
  python_module: nn
  dispatch:
    CPU: max_pool3d_with_indices_out_cpu
    CUDA: max_pool3d_with_indices_out_cuda

# Return: (Tensor output, Tensor indices)
- func: max_pool3d_with_indices(Tensor self, int[3] kernel_size, int[3] stride=[], int[3] padding=0, int[3] dilation=1, bool ceil_mode=False) -> (Tensor, Tensor)
  python_module: nn
  dispatch:
    CPU: max_pool3d_with_indices_cpu
    CUDA: max_pool3d_with_indices_cuda

- func: max_pool3d_with_indices_backward.grad_input(Tensor grad_output, Tensor self, int[3] kernel_size, int[3] stride, int[3] padding, int[3] dilation, bool ceil_mode, Tensor indices, *, Tensor(a!) grad_input) -> Tensor(a!)
  use_c10_dispatcher: hacky_wrapper_for_legacy_signatures
  python_module: nn
  dispatch:
    CPU: max_pool3d_with_indices_backward_out_cpu
    CUDA: max_pool3d_with_indices_backward_out_cuda

- func: max_pool3d_with_indices_backward(Tensor grad_output, Tensor self, int[3] kernel_size, int[3] stride, int[3] padding, int[3] dilation, bool ceil_mode, Tensor indices) -> Tensor
  python_module: nn
  dispatch:
    CPU: max_pool3d_with_indices_backward_cpu
    CUDA: max_pool3d_with_indices_backward_cuda

- func: max_unpool2d.out(Tensor self, Tensor indices, int[2] output_size, *, Tensor(a!) out) -> Tensor(a!)
  use_c10_dispatcher: hacky_wrapper_for_legacy_signatures
  python_module: nn
  dispatch:
    CPU: max_unpooling2d_forward_out_cpu
    CUDA: max_unpooling2d_forward_out_cuda

- func: max_unpool2d(Tensor self, Tensor indices, int[2] output_size) -> Tensor
  python_module: nn
  dispatch:
    CPU: max_unpooling2d_forward_cpu
    CUDA: max_unpooling2d_forward_cuda

- func: max_unpool2d_backward.grad_input(Tensor grad_output, Tensor self, Tensor indices, int[2] output_size, *, Tensor(a!) grad_input) -> Tensor(a!)
  use_c10_dispatcher: hacky_wrapper_for_legacy_signatures
  python_module: nn
  dispatch:
    CPU: max_unpooling2d_backward_out_cpu
    CUDA: max_unpooling2d_backward_out_cuda

- func: max_unpool2d_backward(Tensor grad_output, Tensor self, Tensor indices, int[2] output_size) -> Tensor
  python_module: nn
  dispatch:
    CPU: max_unpooling2d_backward_cpu
    CUDA: max_unpooling2d_backward_cuda

- func: max_unpool3d.out(Tensor self, Tensor indices, int[3] output_size, int[3] stride, int[3] padding, *, Tensor(a!) out) -> Tensor(a!)
  use_c10_dispatcher: hacky_wrapper_for_legacy_signatures
  python_module: nn
  dispatch:
    CPU: max_unpooling3d_forward_out_cpu
    CUDA: max_unpooling3d_forward_out_cuda

- func: max_unpool3d(Tensor self, Tensor indices, int[3] output_size, int[3] stride, int[3] padding) -> Tensor
  python_module: nn
  dispatch:
    CPU: max_unpooling3d_forward_cpu
    CUDA: max_unpooling3d_forward_cuda

- func: max_unpool3d_backward.grad_input(Tensor grad_output, Tensor self, Tensor indices, int[3] output_size, int[3] stride, int[3] padding, *, Tensor(a!) grad_input) -> Tensor(a!)
  use_c10_dispatcher: hacky_wrapper_for_legacy_signatures
  python_module: nn
  dispatch:
    CPU: max_unpooling3d_backward_out_cpu
    CUDA: max_unpooling3d_backward_out_cuda

- func: max_unpool3d_backward(Tensor grad_output, Tensor self, Tensor indices, int[3] output_size, int[3] stride, int[3] padding) -> Tensor
  python_module: nn
  dispatch:
    CPU: max_unpooling3d_backward_cpu
    CUDA: max_unpooling3d_backward_cuda

- func: reflection_pad1d.out(Tensor self, int[2] padding, *, Tensor(a!) out) -> Tensor(a!)
  use_c10_dispatcher: hacky_wrapper_for_legacy_signatures
  python_module: nn
  dispatch:
    CPU, QuantizedCPU: reflection_pad1d_out_cpu
    CUDA: reflection_pad1d_out_cuda

- func: reflection_pad1d(Tensor self, int[2] padding) -> Tensor
  python_module: nn
  dispatch:
    CPU, QuantizedCPU: reflection_pad1d_cpu
    CUDA: reflection_pad1d_cuda

- func: reflection_pad1d_backward.grad_input(Tensor grad_output, Tensor self, int[2] padding, *, Tensor(a!) grad_input) -> Tensor(a!)
  use_c10_dispatcher: hacky_wrapper_for_legacy_signatures
  python_module: nn
  dispatch:
    CPU: reflection_pad1d_backward_out_cpu
    CUDA: reflection_pad1d_backward_out_cuda

- func: reflection_pad1d_backward(Tensor grad_output, Tensor self, int[2] padding) -> Tensor
  python_module: nn
  dispatch:
    CPU: reflection_pad1d_backward_cpu
    CUDA: reflection_pad1d_backward_cuda

- func: reflection_pad2d.out(Tensor self, int[4] padding, *, Tensor(a!) out) -> Tensor(a!)
  use_c10_dispatcher: hacky_wrapper_for_legacy_signatures
  python_module: nn
  dispatch:
    CPU, QuantizedCPU: reflection_pad2d_out_cpu
    CUDA: reflection_pad2d_out_cuda

- func: reflection_pad2d(Tensor self, int[4] padding) -> Tensor
  python_module: nn
  dispatch:
    CPU, QuantizedCPU: reflection_pad2d_cpu
    CUDA: reflection_pad2d_cuda

- func: reflection_pad2d_backward.grad_input(Tensor grad_output, Tensor self, int[4] padding, *, Tensor(a!) grad_input) -> Tensor(a!)
  use_c10_dispatcher: hacky_wrapper_for_legacy_signatures
  python_module: nn
  dispatch:
    CPU: reflection_pad2d_backward_out_cpu
    CUDA: reflection_pad2d_backward_out_cuda

- func: reflection_pad2d_backward(Tensor grad_output, Tensor self, int[4] padding) -> Tensor
  python_module: nn
  dispatch:
    CPU: reflection_pad2d_backward_cpu
    CUDA: reflection_pad2d_backward_cuda

- func: replication_pad1d.out(Tensor self, int[2] padding, *, Tensor(a!) out) -> Tensor(a!)
  use_c10_dispatcher: hacky_wrapper_for_legacy_signatures
  python_module: nn
  dispatch:
    CPU: replication_pad1d_out_cpu
    CUDA: replication_pad1d_out_cuda

- func: replication_pad1d(Tensor self, int[2] padding) -> Tensor
  python_module: nn
  dispatch:
    CPU: replication_pad1d_cpu
    CUDA: replication_pad1d_cuda

- func: replication_pad1d_backward.grad_input(Tensor grad_output, Tensor self, int[2] padding, *, Tensor(a!) grad_input) -> Tensor(a!)
  use_c10_dispatcher: hacky_wrapper_for_legacy_signatures
  python_module: nn
  dispatch:
    CPU: replication_pad1d_backward_out_cpu
    CUDA: replication_pad1d_backward_out_cuda

- func: replication_pad1d_backward(Tensor grad_output, Tensor self, int[2] padding) -> Tensor
  python_module: nn
  dispatch:
    CPU: replication_pad1d_backward_cpu
    CUDA: replication_pad1d_backward_cuda

- func: replication_pad2d.out(Tensor self, int[4] padding, *, Tensor(a!) out) -> Tensor(a!)
  use_c10_dispatcher: hacky_wrapper_for_legacy_signatures
  python_module: nn
  dispatch:
    CPU: replication_pad2d_out_cpu
    CUDA: replication_pad2d_out_cuda

- func: replication_pad2d(Tensor self, int[4] padding) -> Tensor
  python_module: nn
  dispatch:
    CPU: replication_pad2d_cpu
    CUDA: replication_pad2d_cuda

- func: replication_pad2d_backward.grad_input(Tensor grad_output, Tensor self, int[4] padding, *, Tensor(a!) grad_input) -> Tensor(a!)
  use_c10_dispatcher: hacky_wrapper_for_legacy_signatures
  python_module: nn
  dispatch:
    CPU: replication_pad2d_backward_out_cpu
    CUDA: replication_pad2d_backward_out_cuda

- func: replication_pad2d_backward(Tensor grad_output, Tensor self, int[4] padding) -> Tensor
  python_module: nn
  dispatch:
    CPU: replication_pad2d_backward_cpu
    CUDA: replication_pad2d_backward_cuda

- func: replication_pad3d.out(Tensor self, int[6] padding, *, Tensor(a!) out) -> Tensor(a!)
  use_c10_dispatcher: hacky_wrapper_for_legacy_signatures
  python_module: nn
  dispatch:
    CPU: replication_pad3d_out_cpu
    CUDA: replication_pad3d_out_cuda

- func: replication_pad3d(Tensor self, int[6] padding) -> Tensor
  python_module: nn
  dispatch:
    CPU: replication_pad3d_cpu
    CUDA: replication_pad3d_cuda

- func: replication_pad3d_backward.grad_input(Tensor grad_output, Tensor self, int[6] padding, *, Tensor(a!) grad_input) -> Tensor(a!)
  use_c10_dispatcher: hacky_wrapper_for_legacy_signatures
  python_module: nn
  dispatch:
    CPU: replication_pad3d_backward_out_cpu
    CUDA: replication_pad3d_backward_out_cuda

- func: replication_pad3d_backward(Tensor grad_output, Tensor self, int[6] padding) -> Tensor
  python_module: nn
  dispatch:
    CPU: replication_pad3d_backward_cpu
    CUDA: replication_pad3d_backward_cuda

- func: upsample_linear1d.vec(Tensor input, int[]? output_size, bool align_corners, float[]? scale_factors) -> Tensor
  python_module: nn
  dispatch:
    CPU: upsample_linear1d_cpu
    CUDA: upsample_linear1d_cuda

- func: upsample_linear1d_backward.vec(Tensor grad_output, int[]? output_size, int[] input_size, bool align_corners, float[]? scale_factors) -> Tensor
  python_module: nn
  dispatch:
    CPU: upsample_linear1d_backward_cpu
    CUDA: upsample_linear1d_backward_cuda

- func: upsample_bilinear2d.vec(Tensor input, int[]? output_size, bool align_corners, float[]? scale_factors) -> Tensor
  python_module: nn
  dispatch:
    CPU: upsample_bilinear2d_cpu
    CUDA: upsample_bilinear2d_cuda
    QuantizedCPU: upsample_bilinear2d_quantized_cpu

- func: upsample_bilinear2d_backward.vec(Tensor grad_output, int[]? output_size, int[] input_size, bool align_corners, float[]? scale_factors) -> Tensor
  python_module: nn
  dispatch:
    CPU: upsample_bilinear2d_backward_cpu
    CUDA: upsample_bilinear2d_backward_cuda

- func: upsample_trilinear3d.vec(Tensor input, int[]? output_size, bool align_corners, float[]? scale_factors) -> Tensor
  python_module: nn
  dispatch:
    CPU: upsample_trilinear3d_cpu
    CUDA: upsample_trilinear3d_cuda

- func: upsample_trilinear3d_backward.vec(Tensor grad_output, int[]? output_size, int[] input_size, bool align_corners, float[]? scale_factors) -> Tensor
  python_module: nn
  dispatch:
    CPU: upsample_trilinear3d_backward_cpu
    CUDA: upsample_trilinear3d_backward_cuda

- func: upsample_bicubic2d.vec(Tensor input, int[]? output_size, bool align_corners, float[]? scale_factors) -> Tensor
  python_module: nn
  dispatch:
    CPU: upsample_bicubic2d_cpu
    CUDA: upsample_bicubic2d_cuda

- func: upsample_bicubic2d_backward.vec(Tensor grad_output, int[]? output_size, int[] input_size, bool align_corners, float[]? scale_factors) -> Tensor
  python_module: nn
  dispatch:
    CPU: upsample_bicubic2d_backward_cpu
    CUDA: upsample_bicubic2d_backward_cuda

- func: upsample_nearest1d.vec(Tensor input, int[]? output_size, float[]? scale_factors) -> Tensor
  python_module: nn
  dispatch:
    DefaultBackend: upsample_nearest1d

- func: upsample_nearest1d_backward.vec(Tensor grad_output, int[]? output_size, int[] input_size, float[]? scale_factors) -> Tensor
  python_module: nn
  dispatch:
    DefaultBackend: upsample_nearest1d_backward

- func: upsample_nearest2d.vec(Tensor input, int[]? output_size, float[]? scale_factors) -> Tensor
  python_module: nn
  dispatch:
    CPU: upsample_nearest2d_cpu
    CUDA: upsample_nearest2d_cuda
    QuantizedCPU: upsample_nearest2d_quantized_cpu

- func: upsample_nearest2d_backward.vec(Tensor grad_output, int[]? output_size, int[] input_size, float[]? scale_factors) -> Tensor
  python_module: nn
  dispatch:
    CPU: upsample_nearest2d_backward_cpu
    CUDA: upsample_nearest2d_backward_cuda

- func: upsample_nearest3d.vec(Tensor input, int[]? output_size, float[]? scale_factors) -> Tensor
  python_module: nn
  dispatch:
    CPU: upsample_nearest3d_cpu
    CUDA: upsample_nearest3d_cuda
    QuantizedCPU: upsample_nearest3d_quantized_cpu

- func: upsample_nearest3d_backward.vec(Tensor grad_output, int[]? output_size, int[] input_size, float[]? scale_factors) -> Tensor
  python_module: nn
  dispatch:
    CPU: upsample_nearest3d_backward_cpu
    CUDA: upsample_nearest3d_backward_cuda

# NOTE: all of the non-"vec" upsample overloads are only kept for backward compatibility.
- func: upsample_linear1d.out(Tensor self, int[1] output_size, bool align_corners, float? scales=None, *, Tensor(a!) out) -> Tensor(a!)
  use_c10_dispatcher: hacky_wrapper_for_legacy_signatures
  python_module: nn
  dispatch:
    CPU: upsample_linear1d_out_cpu
    CUDA: upsample_linear1d_out_cuda

- func: upsample_linear1d(Tensor self, int[1] output_size, bool align_corners, float? scales=None) -> Tensor
  python_module: nn
  dispatch:
    CPU: upsample_linear1d_cpu
    CUDA: upsample_linear1d_cuda

- func: upsample_linear1d_backward.grad_input(Tensor grad_output, int[1] output_size, int[3] input_size, bool align_corners, float? scales=None, *, Tensor(a!) grad_input) -> Tensor(a!)
  use_c10_dispatcher: hacky_wrapper_for_legacy_signatures
  python_module: nn
  dispatch:
    CPU: upsample_linear1d_backward_out_cpu
    CUDA: upsample_linear1d_backward_out_cuda

- func: upsample_linear1d_backward(Tensor grad_output, int[1] output_size, int[3] input_size, bool align_corners, float? scales=None) -> Tensor
  python_module: nn
  dispatch:
    CPU: upsample_linear1d_backward_cpu
    CUDA: upsample_linear1d_backward_cuda

- func: upsample_bilinear2d.out(Tensor self, int[2] output_size, bool align_corners, float? scales_h=None, float? scales_w=None, *, Tensor(a!) out) -> Tensor(a!)
  use_c10_dispatcher: hacky_wrapper_for_legacy_signatures
  python_module: nn
  dispatch:
    CPU: upsample_bilinear2d_out_cpu
    CUDA: upsample_bilinear2d_out_cuda

- func: upsample_bilinear2d(Tensor self, int[2] output_size, bool align_corners, float? scales_h=None, float? scales_w=None) -> Tensor
  python_module: nn
  dispatch:
    CPU: upsample_bilinear2d_cpu
    CUDA: upsample_bilinear2d_cuda
    QuantizedCPU: upsample_bilinear2d_quantized_cpu

- func: upsample_bilinear2d_backward.grad_input(Tensor grad_output, int[2] output_size, int[4] input_size, bool align_corners, float? scales_h=None, float? scales_w=None, *, Tensor(a!) grad_input) -> Tensor(a!)
  use_c10_dispatcher: hacky_wrapper_for_legacy_signatures
  python_module: nn
  dispatch:
    CPU: upsample_bilinear2d_backward_out_cpu
    CUDA: upsample_bilinear2d_backward_out_cuda

- func: upsample_bilinear2d_backward(Tensor grad_output, int[2] output_size, int[4] input_size, bool align_corners, float? scales_h=None, float? scales_w=None) -> Tensor
  python_module: nn
  dispatch:
    CPU: upsample_bilinear2d_backward_cpu
    CUDA: upsample_bilinear2d_backward_cuda

- func: upsample_bicubic2d.out(Tensor self, int[2] output_size, bool align_corners, float? scales_h=None, float? scales_w=None, *, Tensor(a!) out) -> Tensor(a!)
  use_c10_dispatcher: hacky_wrapper_for_legacy_signatures
  python_module: nn
  dispatch:
    CPU: upsample_bicubic2d_out_cpu
    CUDA: upsample_bicubic2d_out_cuda

- func: upsample_bicubic2d(Tensor self, int[2] output_size, bool align_corners, float? scales_h=None, float? scales_w=None) -> Tensor
  python_module: nn
  dispatch:
    CPU: upsample_bicubic2d_cpu
    CUDA: upsample_bicubic2d_cuda

- func: upsample_bicubic2d_backward.grad_input(Tensor grad_output, int[2] output_size, int[4] input_size, bool align_corners, float? scales_h=None, float? scales_w=None, *, Tensor(a!) grad_input) -> Tensor(a!)
  use_c10_dispatcher: hacky_wrapper_for_legacy_signatures
  python_module: nn
  dispatch:
    CPU: upsample_bicubic2d_backward_out_cpu
    CUDA: upsample_bicubic2d_backward_out_cuda

- func: upsample_bicubic2d_backward(Tensor grad_output, int[2] output_size, int[4] input_size, bool align_corners, float? scales_h=None, float? scales_w=None) -> Tensor
  python_module: nn
  dispatch:
    CPU: upsample_bicubic2d_backward_cpu
    CUDA: upsample_bicubic2d_backward_cuda

- func: upsample_trilinear3d.out(Tensor self, int[3] output_size, bool align_corners, float? scales_d=None, float? scales_h=None, float? scales_w=None, *, Tensor(a!) out) -> Tensor(a!)
  use_c10_dispatcher: hacky_wrapper_for_legacy_signatures
  python_module: nn
  dispatch:
    CPU: upsample_trilinear3d_out_cpu
    CUDA: upsample_trilinear3d_out_cuda

- func: upsample_trilinear3d(Tensor self, int[3] output_size, bool align_corners, float? scales_d=None, float? scales_h=None, float? scales_w=None) -> Tensor
  python_module: nn
  dispatch:
    CPU: upsample_trilinear3d_cpu
    CUDA: upsample_trilinear3d_cuda

- func: upsample_trilinear3d_backward.grad_input(Tensor grad_output, int[3] output_size, int[5] input_size, bool align_corners, float? scales_d=None, float? scales_h=None, float? scales_w=None, *, Tensor(a!) grad_input) -> Tensor(a!)
  use_c10_dispatcher: hacky_wrapper_for_legacy_signatures
  python_module: nn
  dispatch:
    CPU: upsample_trilinear3d_backward_out_cpu
    CUDA: upsample_trilinear3d_backward_out_cuda

- func: upsample_trilinear3d_backward(Tensor grad_output, int[3] output_size, int[5] input_size, bool align_corners, float? scales_d=None, float? scales_h=None, float? scales_w=None) -> Tensor
  python_module: nn
  dispatch:
    CPU: upsample_trilinear3d_backward_cpu
    CUDA: upsample_trilinear3d_backward_cuda

- func: upsample_nearest1d.out(Tensor self, int[1] output_size, float? scales=None, *, Tensor(a!) out) -> Tensor(a!)
  use_c10_dispatcher: full
  python_module: nn
  structured: True
  dispatch:
    CPU: upsample_nearest1d_out_cpu
    CUDA: upsample_nearest1d_out_cuda

- func: upsample_nearest1d(Tensor self, int[1] output_size, float? scales=None) -> Tensor
  python_module: nn
  structured_delegate: upsample_nearest1d.out

- func: upsample_nearest1d_backward.grad_input(Tensor grad_output, int[1] output_size, int[3] input_size, float? scales=None, *, Tensor(a!) grad_input) -> Tensor(a!)
  use_c10_dispatcher: full
  python_module: nn
  structured: True
  dispatch:
    CPU: upsample_nearest1d_backward_out_cpu
    CUDA: upsample_nearest1d_backward_out_cuda

- func: upsample_nearest1d_backward(Tensor grad_output, int[1] output_size, int[3] input_size, float? scales=None) -> Tensor
  python_module: nn
  structured_delegate: upsample_nearest1d_backward.grad_input

- func: upsample_nearest2d.out(Tensor self, int[2] output_size, float? scales_h=None, float? scales_w=None, *, Tensor(a!) out) -> Tensor(a!)
  use_c10_dispatcher: hacky_wrapper_for_legacy_signatures
  python_module: nn
  dispatch:
    CPU: upsample_nearest2d_out_cpu
    CUDA: upsample_nearest2d_out_cuda

- func: upsample_nearest2d(Tensor self, int[2] output_size, float? scales_h=None, float? scales_w=None) -> Tensor
  python_module: nn
  dispatch:
    CPU: upsample_nearest2d_cpu
    CUDA: upsample_nearest2d_cuda
    QuantizedCPU: upsample_nearest2d_quantized_cpu

- func: upsample_nearest2d_backward.grad_input(Tensor grad_output, int[2] output_size, int[4] input_size, float? scales_h=None, float? scales_w=None, *, Tensor(a!) grad_input) -> Tensor(a!)
  use_c10_dispatcher: hacky_wrapper_for_legacy_signatures
  python_module: nn
  dispatch:
    CPU: upsample_nearest2d_backward_out_cpu
    CUDA: upsample_nearest2d_backward_out_cuda

- func: upsample_nearest2d_backward(Tensor grad_output, int[2] output_size, int[4] input_size, float? scales_h=None, float? scales_w=None) -> Tensor
  python_module: nn
  dispatch:
    CPU: upsample_nearest2d_backward_cpu
    CUDA: upsample_nearest2d_backward_cuda

- func: upsample_nearest3d.out(Tensor self, int[3] output_size, float? scales_d=None, float? scales_h=None, float? scales_w=None, *, Tensor(a!) out) -> Tensor(a!)
  use_c10_dispatcher: hacky_wrapper_for_legacy_signatures
  python_module: nn
  dispatch:
    CPU: upsample_nearest3d_out_cpu
    CUDA: upsample_nearest3d_out_cuda

- func: upsample_nearest3d(Tensor self, int[3] output_size, float? scales_d=None, float? scales_h=None, float? scales_w=None) -> Tensor
  python_module: nn
  dispatch:
    CPU: upsample_nearest3d_cpu
    CUDA: upsample_nearest3d_cuda
    QuantizedCPU: upsample_nearest3d_quantized_cpu

- func: upsample_nearest3d_backward.grad_input(Tensor grad_output, int[3] output_size, int[5] input_size, float? scales_d=None, float? scales_h=None, float? scales_w=None, *, Tensor(a!) grad_input) -> Tensor(a!)
  use_c10_dispatcher: hacky_wrapper_for_legacy_signatures
  python_module: nn
  dispatch:
    CPU: upsample_nearest3d_backward_out_cpu
    CUDA: upsample_nearest3d_backward_out_cuda

- func: upsample_nearest3d_backward(Tensor grad_output, int[3] output_size, int[5] input_size, float? scales_d=None, float? scales_h=None, float? scales_w=None) -> Tensor
  python_module: nn
  dispatch:
    CPU: upsample_nearest3d_backward_cpu
    CUDA: upsample_nearest3d_backward_cuda

- func: sigmoid_backward.grad_input(Tensor grad_output, Tensor output, *, Tensor(a!) grad_input) -> Tensor(a!)
  use_c10_dispatcher: hacky_wrapper_for_legacy_signatures
  python_module: nn
  dispatch:
    CPU, CUDA: sigmoid_backward_out

- func: sigmoid_backward(Tensor grad_output, Tensor output) -> Tensor
  python_module: nn
  dispatch:
    CPU, CUDA: sigmoid_backward

- func: logit_backward.grad_input(Tensor grad_output, Tensor self, float? eps=None, *, Tensor(a!) grad_input) -> Tensor(a!)
  use_c10_dispatcher: hacky_wrapper_for_legacy_signatures
  python_module: nn
  dispatch:
    CPU, CUDA: logit_backward_out

- func: logit_backward(Tensor grad_output, Tensor self, float? eps=None) -> Tensor
  python_module: nn
  dispatch:
    CPU, CUDA: logit_backward

- func: tanh_backward.grad_input(Tensor grad_output, Tensor output, *, Tensor(a!) grad_input) -> Tensor(a!)
  use_c10_dispatcher: hacky_wrapper_for_legacy_signatures
  python_module: nn
  dispatch:
    CPU, CUDA: tanh_backward_out

- func: tanh_backward(Tensor grad_output, Tensor output) -> Tensor
  python_module: nn
  dispatch:
    CPU, CUDA: tanh_backward

# What's a thnn_conv_ versus a slow_conv_?
#
# Historically, we have inefficient implementations of convolutions
# coming from the THNN/THCUNN library.  These convolutions typically
# operated by computing the Toeplitz matrix and then doing a matrix
# multiply with the input; this is very memory inefficient!  However,
# occasionally, we really don't have anything better, so it's helpful
# to have these fallbacks when there is no more optimized implementation
# in cudnn or mkldnn, etc.  Both thnn_ and slow_ convolutions fall
# into this bucket.
#
# The difference between these two designations, is that thnn_ refers
# to a convolution that is still written in the "legacy" style; that is,
# C code in the THNN/ or THCUNN/ directory.  A slow_ convolution is
# one that is written in the native style: modern C++.  Algorithmically,
# these are the same thing, but we give them different prefixes to
# make the operational distinction clear.

- func: slow_conv_transpose2d.out(Tensor self, Tensor weight, int[2] kernel_size, Tensor? bias=None, int[2] stride=1, int[2] padding=0, int[2] output_padding=0, int[2] dilation=1, *, Tensor(a!) out) -> Tensor(a!)
  use_c10_dispatcher: hacky_wrapper_for_legacy_signatures
  python_module: nn
  dispatch:
    CPU: slow_conv_transpose2d_out_cpu
    CUDA: slow_conv_transpose2d_out_cuda

- func: slow_conv_transpose2d(Tensor self, Tensor weight, int[2] kernel_size, Tensor? bias=None, int[2] stride=1, int[2] padding=0, int[2] output_padding=0, int[2] dilation=1) -> Tensor
  use_c10_dispatcher: hacky_wrapper_for_legacy_signatures
  python_module: nn
  dispatch:
    CPU: slow_conv_transpose2d_cpu
    CUDA: slow_conv_transpose2d_cuda

- func: slow_conv_transpose2d_backward.grad_output(Tensor grad_output, Tensor self, Tensor weight, int[2] kernel_size, int[2] stride, int[2] padding, int[2] output_padding, int[2] dilation, Tensor columns, Tensor ones, *, Tensor(a!) grad_input, Tensor(b!) grad_weight, Tensor(c!) grad_bias) -> (Tensor(a!), Tensor(b!), Tensor(c!))
  use_c10_dispatcher: hacky_wrapper_for_legacy_signatures
  python_module: nn
  dispatch:
    CPU: slow_conv_transpose2d_backward_out_cpu
    CUDA: slow_conv_transpose2d_backward_out_cuda

- func: slow_conv_transpose2d_backward.output_mask(Tensor grad_output, Tensor self, Tensor weight, int[2] kernel_size, int[2] stride, int[2] padding, int[2] output_padding, int[2] dilation, Tensor columns, Tensor ones, bool[3] output_mask) -> (Tensor grad_input, Tensor grad_weight, Tensor grad_bias)
  python_module: nn
  dispatch:
    CPU: slow_conv_transpose2d_backward_cpu
    CUDA: slow_conv_transpose2d_backward_cuda

- func: slow_conv_transpose3d.out(Tensor self, Tensor weight, int[3] kernel_size, Tensor? bias=None, int[3] stride=1, int[3] padding=0, int[3] output_padding=0, int[3] dilation=1, *, Tensor(a!) out) -> Tensor(a!)
  use_c10_dispatcher: hacky_wrapper_for_legacy_signatures
  python_module: nn
  dispatch:
    CPU: slow_conv_transpose3d_out_cpu
    CUDA: slow_conv_transpose3d_out_cuda

- func: slow_conv_transpose3d(Tensor self, Tensor weight, int[3] kernel_size, Tensor? bias=None, int[3] stride=1, int[3] padding=0, int[3] output_padding=0, int[3] dilation=1) -> Tensor
  use_c10_dispatcher: hacky_wrapper_for_legacy_signatures
  python_module: nn
  dispatch:
    CPU: slow_conv_transpose3d_cpu
    CUDA: slow_conv_transpose3d_cuda

- func: slow_conv_transpose3d_backward.grad_output(Tensor grad_output, Tensor self, Tensor weight, int[3] kernel_size, int[3] stride, int[3] padding, int[3] output_padding, int[3] dilation, Tensor finput, Tensor fgrad_input, *, Tensor(a!) grad_input, Tensor(b!) grad_weight, Tensor(c!) grad_bias) -> (Tensor(a!), Tensor(b!), Tensor(c!))
  use_c10_dispatcher: hacky_wrapper_for_legacy_signatures
  python_module: nn
  dispatch:
    CPU: slow_conv_transpose3d_backward_out_cpu
    CUDA: slow_conv_transpose3d_backward_out_cuda

- func: slow_conv_transpose3d_backward.output_mask(Tensor grad_output, Tensor self, Tensor weight, int[3] kernel_size, int[3] stride, int[3] padding, int[3] output_padding, int[3] dilation, Tensor finput, Tensor fgrad_input, bool[3] output_mask) -> (Tensor grad_input, Tensor grad_weight, Tensor grad_bias)
  python_module: nn
  dispatch:
    CPU: slow_conv_transpose3d_backward_cpu
    CUDA: slow_conv_transpose3d_backward_cuda

- func: thnn_conv2d.out(Tensor self, Tensor weight, int[2] kernel_size, Tensor? bias=None, int[2] stride=1, int[2] padding=0, *, Tensor(a!) out) -> Tensor(a!)
  use_c10_dispatcher: hacky_wrapper_for_legacy_signatures
  python_module: nn

- func: thnn_conv2d(Tensor self, Tensor weight, int[2] kernel_size, Tensor? bias=None, int[2] stride=1, int[2] padding=0) -> Tensor
  use_c10_dispatcher: hacky_wrapper_for_legacy_signatures
  python_module: nn

- func: thnn_conv2d_forward.output(Tensor self, Tensor weight, int[2] kernel_size, Tensor? bias, int[2] stride, int[2] padding, *, Tensor(a!) output, Tensor(b!) finput, Tensor(c!) fgrad_input) -> (Tensor(a!), Tensor(b!), Tensor(c!))
  use_c10_dispatcher: hacky_wrapper_for_legacy_signatures
  python_module: nn
  dispatch:
    CPU: slow_conv2d_forward_out_cpu
    CUDA: legacy::cuda::_thnn_conv2d_forward_out

- func: thnn_conv2d_forward(Tensor self, Tensor weight, int[2] kernel_size, Tensor? bias, int[2] stride, int[2] padding) -> (Tensor output, Tensor finput, Tensor fgrad_input)
  use_c10_dispatcher: hacky_wrapper_for_legacy_signatures
  python_module: nn
  dispatch:
    CPU: slow_conv2d_forward_cpu
    CUDA: legacy::cuda::_thnn_conv2d_forward

- func: thnn_conv2d_backward.grad_input(Tensor grad_output, Tensor self, Tensor weight, int[2] kernel_size, int[2] stride, int[2] padding, Tensor finput, Tensor fgrad_input, *, Tensor(a!) grad_input, Tensor(b!) grad_weight, Tensor(c!) grad_bias) -> (Tensor(a!), Tensor(b!), Tensor(c!))
  use_c10_dispatcher: hacky_wrapper_for_legacy_signatures
  python_module: nn
  dispatch:
    CPU: slow_conv2d_backward_out_cpu
    CUDA: slow_conv2d_backward_out_cuda

- func: thnn_conv2d_backward.output_mask(Tensor grad_output, Tensor self, Tensor weight, int[2] kernel_size, int[2] stride, int[2] padding, Tensor finput, Tensor fgrad_input, bool[3] output_mask) -> (Tensor grad_input, Tensor grad_weight, Tensor grad_bias)
  python_module: nn
  dispatch:
    CPU: slow_conv2d_backward_cpu
    CUDA: slow_conv2d_backward_cuda

- func: thnn_conv_depthwise2d.out(Tensor self, Tensor weight, int[2] kernel_size, Tensor? bias=None, int[2] stride=1, int[2] padding=0, int[2] dilation=1, *, Tensor(a!) out) -> Tensor(a!)
  use_c10_dispatcher: hacky_wrapper_for_legacy_signatures
  python_module: nn

- func: thnn_conv_depthwise2d(Tensor self, Tensor weight, int[2] kernel_size, Tensor? bias=None, int[2] stride=1, int[2] padding=0, int[2] dilation=1) -> Tensor
  use_c10_dispatcher: hacky_wrapper_for_legacy_signatures
  python_module: nn

- func: thnn_conv_depthwise2d_forward.out(Tensor self, Tensor weight, int[2] kernel_size, Tensor? bias, int[2] stride, int[2] padding, int[2] dilation, *, Tensor(a!) out) -> Tensor(a!)
  use_c10_dispatcher: hacky_wrapper_for_legacy_signatures
  python_module: nn
  dispatch:
    CUDA: legacy::cuda::_thnn_conv_depthwise2d_forward_out

- func: thnn_conv_depthwise2d_forward(Tensor self, Tensor weight, int[2] kernel_size, Tensor? bias, int[2] stride, int[2] padding, int[2] dilation) -> Tensor
  use_c10_dispatcher: hacky_wrapper_for_legacy_signatures
  python_module: nn
  dispatch:
    CUDA: legacy::cuda::_thnn_conv_depthwise2d_forward

- func: thnn_conv_depthwise2d_backward.grad_input(Tensor grad_output, Tensor self, Tensor weight, int[2] kernel_size, int[2] stride, int[2] padding, int[2] dilation, *, Tensor(a!) grad_input, Tensor(b!) grad_weight) -> (Tensor(a!), Tensor(b!))
  use_c10_dispatcher: hacky_wrapper_for_legacy_signatures
  python_module: nn
  dispatch:
    CUDA: thnn_conv_depthwise2d_backward_out

- func: thnn_conv_depthwise2d_backward.output_mask(Tensor grad_output, Tensor self, Tensor weight, int[2] kernel_size, int[2] stride, int[2] padding, int[2] dilation, bool[2] output_mask) -> (Tensor grad_input, Tensor grad_weight)
  python_module: nn
  dispatch:
    CUDA: thnn_conv_depthwise2d_backward

- func: slow_conv3d.out(Tensor self, Tensor weight, int[3] kernel_size, Tensor? bias=None, int[3] stride=1, int[3] padding=0, *, Tensor(a!) out) -> Tensor(a!)
  use_c10_dispatcher: hacky_wrapper_for_legacy_signatures
  python_module: nn

- func: slow_conv3d(Tensor self, Tensor weight, int[3] kernel_size, Tensor? bias=None, int[3] stride=1, int[3] padding=0) -> Tensor
  use_c10_dispatcher: hacky_wrapper_for_legacy_signatures
  python_module: nn

- func: slow_conv3d_forward.output(Tensor self, Tensor weight, int[3] kernel_size, Tensor? bias, int[3] stride, int[3] padding, *, Tensor(a!) output, Tensor(b!) finput, Tensor(c!) fgrad_input) -> (Tensor(a!), Tensor(b!), Tensor(c!))
  use_c10_dispatcher: hacky_wrapper_for_legacy_signatures
  python_module: nn
  dispatch:
    CPU: slow_conv3d_forward_out_cpu

- func: slow_conv3d_forward(Tensor self, Tensor weight, int[3] kernel_size, Tensor? bias, int[3] stride, int[3] padding) -> (Tensor output, Tensor finput, Tensor fgrad_input)
  use_c10_dispatcher: hacky_wrapper_for_legacy_signatures
  python_module: nn
  dispatch:
    CPU: slow_conv3d_forward_cpu

- func: slow_conv3d_backward.grad_input(Tensor grad_output, Tensor self, Tensor weight, int[3] kernel_size, int[3] stride, int[3] padding, Tensor finput, Tensor fgrad_input, *, Tensor(a!) grad_input, Tensor(b!) grad_weight, Tensor(c!) grad_bias) -> (Tensor(a!), Tensor(b!), Tensor(c!))
  use_c10_dispatcher: hacky_wrapper_for_legacy_signatures
  python_module: nn
  dispatch:
    CPU: slow_conv3d_backward_out_cpu

- func: slow_conv3d_backward.output_mask(Tensor grad_output, Tensor self, Tensor weight, int[3] kernel_size, int[3] stride, int[3] padding, Tensor finput, Tensor fgrad_input, bool[3] output_mask) -> (Tensor grad_input, Tensor grad_weight, Tensor grad_bias)
  python_module: nn
  dispatch:
    CPU: slow_conv3d_backward_cpu

- func: slow_conv_dilated2d(Tensor self, Tensor weight, int[2] kernel_size, Tensor? bias=None, int[2] stride=1, int[2] padding=0, int[2] dilation=1) -> Tensor
  use_c10_dispatcher: hacky_wrapper_for_legacy_signatures
  python_module: nn
  dispatch:
    CPU: slow_conv_dilated2d_cpu
    CUDA: slow_conv_dilated2d_cuda

- func: slow_conv_dilated2d_backward(Tensor grad_output, Tensor self, Tensor weight, int[2] kernel_size, int[2] stride, int[2] padding, int[2] dilation, bool[3] output_mask) -> (Tensor grad_input, Tensor grad_weight, Tensor grad_bias)
  python_module: nn
  dispatch:
    CPU: slow_conv_dilated2d_backward_cpu
    CUDA: slow_conv_dilated2d_backward_cuda

- func: slow_conv_dilated3d(Tensor self, Tensor weight, int[3] kernel_size, Tensor? bias=None, int[3] stride=1, int[3] padding=0, int[3] dilation=1) -> Tensor
  use_c10_dispatcher: hacky_wrapper_for_legacy_signatures
  python_module: nn
  dispatch:
    CPU: slow_conv_dilated3d_cpu
    CUDA: slow_conv_dilated3d_cuda

- func: slow_conv_dilated3d_backward(Tensor grad_output, Tensor self, Tensor weight, int[3] kernel_size, int[3] stride, int[3] padding, int[3] dilation, bool[3] output_mask) -> (Tensor grad_input, Tensor grad_weight, Tensor grad_bias)
  python_module: nn
  dispatch:
    CPU: slow_conv_dilated3d_backward_cpu
    CUDA: slow_conv_dilated3d_backward_cuda

- func: col2im.out(Tensor self, int[2] output_size, int[2] kernel_size, int[2] dilation, int[2] padding, int[2] stride, *, Tensor(a!) out) -> Tensor(a!)
  use_c10_dispatcher: hacky_wrapper_for_legacy_signatures
  python_module: nn
  dispatch:
    CPU: col2im_out_cpu
    CUDA: col2im_out_cuda

- func: col2im(Tensor self, int[2] output_size, int[2] kernel_size, int[2] dilation, int[2] padding, int[2] stride) -> Tensor
  python_module: nn
  dispatch:
    CPU: col2im_cpu
    CUDA: col2im_cuda

- func: col2im_backward.grad_input(Tensor grad_output, int[2] kernel_size, int[2] dilation, int[2] padding, int[2] stride, *, Tensor(a!) grad_input) -> Tensor(a!)
  use_c10_dispatcher: hacky_wrapper_for_legacy_signatures
  python_module: nn
  dispatch:
    CPU: col2im_backward_out_cpu
    CUDA: col2im_backward_out_cuda

- func: col2im_backward(Tensor grad_output, int[2] kernel_size, int[2] dilation, int[2] padding, int[2] stride) -> Tensor
  python_module: nn
  dispatch:
    CPU: col2im_backward_cpu
    CUDA: col2im_backward_cuda

- func: column_stack(Tensor[] tensors) -> Tensor
  dispatch:
    Math: column_stack

- func: column_stack.out(Tensor[] tensors, *, Tensor(a!) out) -> Tensor(a!)
  use_c10_dispatcher: hacky_wrapper_for_legacy_signatures
  dispatch:
    Math: column_stack_out

- func: im2col.out(Tensor self, int[2] kernel_size, int[2] dilation, int[2] padding, int[2] stride, *, Tensor(a!) out) -> Tensor(a!)
  use_c10_dispatcher: hacky_wrapper_for_legacy_signatures
  python_module: nn
  dispatch:
    CPU: im2col_out_cpu
    CUDA: im2col_out_cuda

- func: im2col(Tensor self, int[2] kernel_size, int[2] dilation, int[2] padding, int[2] stride) -> Tensor
  python_module: nn
  dispatch:
    CPU: im2col_cpu
    CUDA: im2col_cuda

- func: im2col_backward.grad_input(Tensor grad_output, int[2] input_size, int[2] kernel_size, int[2] dilation, int[2] padding, int[2] stride, *, Tensor(a!) grad_input) -> Tensor(a!)
  use_c10_dispatcher: hacky_wrapper_for_legacy_signatures
  python_module: nn
  dispatch:
    CPU: im2col_backward_out_cpu
    CUDA: im2col_backward_out_cuda

- func: im2col_backward(Tensor grad_output, int[2] input_size, int[2] kernel_size, int[2] dilation, int[2] padding, int[2] stride) -> Tensor
  python_module: nn
  dispatch:
    CPU: im2col_backward_cpu
    CUDA: im2col_backward_cuda

- func: isfinite(Tensor self) -> Tensor
  variants: function, method
  device_guard: False

- func: isinf(Tensor self) -> Tensor
  variants: function, method
  device_guard: False

- func: record_stream(Tensor(a!) self, Stream s) -> ()
  variants: method
  dispatch:
    CUDA: record_stream_cuda

- func: isposinf(Tensor self) -> Tensor
  variants: function, method

- func: isposinf.out(Tensor self, *, Tensor(a!) out) -> Tensor(a!)
  use_c10_dispatcher: hacky_wrapper_for_legacy_signatures
  dispatch:
    CPU, CUDA: isposinf_out

- func: isneginf(Tensor self) -> Tensor
  variants: function, method

- func: isneginf.out(Tensor self, *, Tensor(a!) out) -> Tensor(a!)
  use_c10_dispatcher: hacky_wrapper_for_legacy_signatures
  dispatch:
    CPU, CUDA: isneginf_out

# NOTE [_add_batch_dim and _remove_batch_dim]
# _add_batch_dim and _remove_batch_dim are meant to be used in the implementation
# of the vmap frontend API (see torch/_vmap_internals.py). They are not
# user-facing, hence the leading underscore. Please don't use them them anywhere else.
- func: _add_batch_dim(Tensor self, int batch_dim, int level) -> Tensor
  variants: function

# See NOTE [_add_batch_dim and _remove_batch_dim]
- func: _remove_batch_dim(Tensor self, int level, int batch_size, int out_dim) -> Tensor
  variants: function

## Functions related to the fast Fourier transform and the torch.fft namespace
# Note [FFT namespace binding]
# Functions in the fft python module should have their names start with
#   "fft_" underscore and be bound to the desired Python name in
#   torch/fft/__init__.py, and the desired C++ name in torch/csrc/api/include/torch/fft.h.
#   The "fft_" names should be hidden from the user and not documented.
#
# See fft_fft as an example.

# torch.fft.fft
# NOTE: NOT an alias for torch.fft, which has different semantics
- func: fft_fft(Tensor self, int? n=None, int dim=-1, str? norm=None) -> Tensor
  python_module: fft
  variants: function

- func: fft_fft.out(Tensor self, int? n=None, int dim=-1, str? norm=None, *, Tensor(a!) out) -> Tensor(a!)
  use_c10_dispatcher: hacky_wrapper_for_legacy_signatures
  python_module: fft
  variants: function

- func: fft_ifft(Tensor self, int? n=None, int dim=-1, str? norm=None) -> Tensor
  python_module: fft
  variants: function

- func: fft_ifft.out(Tensor self, int? n=None, int dim=-1, str? norm=None, *, Tensor(a!) out) -> Tensor(a!)
  use_c10_dispatcher: hacky_wrapper_for_legacy_signatures
  python_module: fft
  variants: function

- func: fft_rfft(Tensor self, int? n=None, int dim=-1, str? norm=None) -> Tensor
  python_module: fft
  variants: function

- func: fft_rfft.out(Tensor self, int? n=None, int dim=-1, str? norm=None, *, Tensor(a!) out) -> Tensor(a!)
  use_c10_dispatcher: hacky_wrapper_for_legacy_signatures
  python_module: fft
  variants: function

- func: fft_irfft(Tensor self, int? n=None, int dim=-1, str? norm=None) -> Tensor
  python_module: fft
  variants: function

- func: fft_irfft.out(Tensor self, int? n=None, int dim=-1, str? norm=None, *, Tensor(a!) out) -> Tensor(a!)
  use_c10_dispatcher: hacky_wrapper_for_legacy_signatures
  python_module: fft
  variants: function

- func: fft_hfft(Tensor self, int? n=None, int dim=-1, str? norm=None) -> Tensor
  python_module: fft
  variants: function

- func: fft_hfft.out(Tensor self, int? n=None, int dim=-1, str? norm=None, *, Tensor(a!) out) -> Tensor(a!)
  use_c10_dispatcher: hacky_wrapper_for_legacy_signatures
  python_module: fft
  variants: function

- func: fft_ihfft(Tensor self, int? n=None, int dim=-1, str? norm=None) -> Tensor
  python_module: fft
  variants: function

- func: fft_ihfft.out(Tensor self, int? n=None, int dim=-1, str? norm=None, *, Tensor(a!) out) -> Tensor(a!)
  use_c10_dispatcher: hacky_wrapper_for_legacy_signatures
  python_module: fft
  variants: function

- func: fft_fft2(Tensor self, int[1]? s=None, int[1] dim=[-2,-1], str? norm=None) -> Tensor
  python_module: fft
  variants: function

- func: fft_fft2.out(Tensor self, int[1]? s=None, int[1] dim=[-2,-1], str? norm=None, *, Tensor(a!) out) -> Tensor(a!)
  use_c10_dispatcher: hacky_wrapper_for_legacy_signatures
  python_module: fft
  variants: function

- func: fft_ifft2(Tensor self, int[1]? s=None, int[1] dim=[-2,-1], str? norm=None) -> Tensor
  python_module: fft
  variants: function

- func: fft_ifft2.out(Tensor self, int[1]? s=None, int[1] dim=[-2,-1], str? norm=None, *, Tensor(a!) out) -> Tensor(a!)
  use_c10_dispatcher: hacky_wrapper_for_legacy_signatures
  python_module: fft
  variants: function

- func: fft_rfft2(Tensor self, int[1]? s=None, int[1] dim=[-2,-1], str? norm=None) -> Tensor
  python_module: fft
  variants: function

- func: fft_rfft2.out(Tensor self, int[1]? s=None, int[1] dim=[-2,-1], str? norm=None, *, Tensor(a!) out) -> Tensor(a!)
  use_c10_dispatcher: hacky_wrapper_for_legacy_signatures
  python_module: fft
  variants: function

- func: fft_irfft2(Tensor self, int[1]? s=None, int[1] dim=[-2,-1], str? norm=None) -> Tensor
  python_module: fft
  variants: function

- func: fft_irfft2.out(Tensor self, int[1]? s=None, int[1] dim=[-2,-1], str? norm=None, *, Tensor(a!) out) -> Tensor(a!)
  use_c10_dispatcher: hacky_wrapper_for_legacy_signatures
  python_module: fft
  variants: function

- func: fft_fftn(Tensor self, int[1]? s=None, int[1]? dim=None, str? norm=None) -> Tensor
  python_module: fft
  variants: function

- func: fft_fftn.out(Tensor self, int[1]? s=None, int[1]? dim=None, str? norm=None, *, Tensor(a!) out) -> Tensor(a!)
  use_c10_dispatcher: hacky_wrapper_for_legacy_signatures
  python_module: fft
  variants: function

- func: fft_ifftn(Tensor self, int[1]? s=None, int[1]? dim=None, str? norm=None) -> Tensor
  python_module: fft
  variants: function

- func: fft_ifftn.out(Tensor self, int[1]? s=None, int[1]? dim=None, str? norm=None, *, Tensor(a!) out) -> Tensor(a!)
  use_c10_dispatcher: hacky_wrapper_for_legacy_signatures
  python_module: fft
  variants: function

- func: fft_rfftn(Tensor self, int[1]? s=None, int[1]? dim=None, str? norm=None) -> Tensor
  python_module: fft
  variants: function

- func: fft_rfftn.out(Tensor self, int[1]? s=None, int[1]? dim=None, str? norm=None, *, Tensor(a!) out) -> Tensor(a!)
  use_c10_dispatcher: hacky_wrapper_for_legacy_signatures
  python_module: fft
  variants: function

- func: fft_irfftn(Tensor self, int[1]? s=None, int[1]? dim=None, str? norm=None) -> Tensor
  python_module: fft
  variants: function

- func: fft_irfftn.out(Tensor self, int[1]? s=None, int[1]? dim=None, str? norm=None, *, Tensor(a!) out) -> Tensor(a!)
  use_c10_dispatcher: hacky_wrapper_for_legacy_signatures
  python_module: fft
  variants: function

- func: fft_fftfreq(int n, float d=1.0, *, ScalarType? dtype=None, Layout? layout=None, Device? device=None, bool? pin_memory=None) -> Tensor
  use_c10_dispatcher: hacky_wrapper_for_legacy_signatures
  python_module: fft
  variants: function

- func: fft_fftfreq.out(int n, float d=1.0, *, Tensor(a!) out) -> Tensor(a!)
  use_c10_dispatcher: hacky_wrapper_for_legacy_signatures
  python_module: fft
  variants: function

- func: fft_rfftfreq(int n, float d=1.0, *, ScalarType? dtype=None, Layout? layout=None, Device? device=None, bool? pin_memory=None) -> Tensor
  use_c10_dispatcher: hacky_wrapper_for_legacy_signatures
  python_module: fft
  variants: function

- func: fft_rfftfreq.out(int n, float d=1.0, *, Tensor(a!) out) -> Tensor(a!)
  use_c10_dispatcher: hacky_wrapper_for_legacy_signatures
  python_module: fft
  variants: function

- func: fft_fftshift(Tensor self, int[1]? dim=None) -> Tensor
  python_module: fft
  variants: function

- func: fft_ifftshift(Tensor self, int[1]? dim=None) -> Tensor
  python_module: fft
  variants: function

## Functions for linear algebra and the torch.linalg namespace
# Note [linalg namespace binding]
# Functions in the linalg python module should have their names start with
#   "linalg_" and be bound to the desired Python name in
#   torch/linalg/__init__.py, and the desired C++ name in torch/csrc/api/include/torch/linalg.h.
#   The "linalg_" names should be hidden from the user and not documented.
#
# See linalg_det as an example.

- func: linalg_cholesky(Tensor self) -> Tensor
  python_module: linalg
  variants: function
  dispatch:
    DefaultBackend: linalg_cholesky

- func: linalg_cholesky.out(Tensor self, *, Tensor(a!) out) -> Tensor(a!)
  use_c10_dispatcher: hacky_wrapper_for_legacy_signatures
  python_module: linalg
  variants: function
  dispatch:
    DefaultBackend: linalg_cholesky_out

# torch.linalg.det, alias for torch.det
- func: linalg_det(Tensor self) -> Tensor
  python_module: linalg
  variants: function

- func: det(Tensor self) -> Tensor
  variants: function, method
  dispatch:
    DefaultBackend: det

- func: _syevd_helper(Tensor self, bool compute_eigenvectors, str uplo) -> (Tensor, Tensor)
  variants: function
  dispatch:
    CPU: _syevd_helper_cpu
    CUDA: _syevd_helper_cuda

- func: linalg_eigh(Tensor self, str UPLO="L") -> (Tensor eigenvalues, Tensor eigenvectors)
  python_module: linalg
  variants: function
  dispatch:
    DefaultBackend: linalg_eigh

- func: linalg_eigh.eigvals(Tensor self, str UPLO="L", *, Tensor(a!) eigvals, Tensor(b!) eigvecs) -> (Tensor(a!) eigenvalues, Tensor(b!) eigenvectors)
  use_c10_dispatcher: hacky_wrapper_for_legacy_signatures
  python_module: linalg
  dispatch:
    DefaultBackend: linalg_eigh_out

- func: linalg_eigvalsh(Tensor self, str UPLO="L") -> Tensor
  python_module: linalg
  variants: function
  dispatch:
    DefaultBackend: linalg_eigvalsh

- func: linalg_eigvalsh.out(Tensor self, str UPLO='L', *, Tensor(a!) out) -> Tensor(a!)
  use_c10_dispatcher: hacky_wrapper_for_legacy_signatures
  python_module: linalg
  dispatch:
    DefaultBackend: linalg_eigvalsh_out

- func: inner(Tensor self, Tensor other) -> Tensor
  variants: function, method

- func: inner.out(Tensor self, Tensor other, *, Tensor(a!) out) -> Tensor(a!)
  use_c10_dispatcher: hacky_wrapper_for_legacy_signatures

# torch.outer, alias for torch.ger
- func: outer(Tensor self, Tensor vec2) -> Tensor
  variants: function, method

- func: outer.out(Tensor self, Tensor vec2, *, Tensor(a!) out) -> Tensor(a!)
  use_c10_dispatcher: hacky_wrapper_for_legacy_signatures

- func: ger(Tensor self, Tensor vec2) -> Tensor
  variants: function, method
  dispatch:
    DefaultBackend: ger

- func: ger.out(Tensor self, Tensor vec2, *, Tensor(a!) out) -> Tensor(a!)
  use_c10_dispatcher: hacky_wrapper_for_legacy_signatures
  dispatch:
    DefaultBackend: ger_out

- func: linalg_norm(Tensor self, Scalar? ord=None, int[1]? dim=None, bool keepdim=False, *, ScalarType? dtype=None) -> Tensor
  python_module: linalg
  variants: function

- func: linalg_norm.ord_str(Tensor self, str ord, int[1]? dim=None, bool keepdim=False, *, ScalarType? dtype=None) -> Tensor
  python_module: linalg
  variants: function

- func: linalg_norm.out(Tensor self, Scalar? ord=None, int[1]? dim=None, bool keepdim=False, *, ScalarType? dtype=None, Tensor(a!) out) -> Tensor(a!)
  use_c10_dispatcher: hacky_wrapper_for_legacy_signatures
  python_module: linalg
  variants: function

- func: linalg_norm.ord_str_out(Tensor self, str ord, int[1]? dim=None, bool keepdim=False, *, ScalarType? dtype=None, Tensor(a!) out) -> Tensor(a!)
  use_c10_dispatcher: hacky_wrapper_for_legacy_signatures
  python_module: linalg
  variants: function

- func: linalg_svd.U(Tensor self, bool full_matrices=True, bool compute_uv=True, *, Tensor(a!) U, Tensor(b!) S, Tensor(c!) V) -> (Tensor(a!) U, Tensor(b!) S, Tensor(c!) V)
  use_c10_dispatcher: hacky_wrapper_for_legacy_signatures
  python_module: linalg

- func: linalg_svd(Tensor self, bool full_matrices=True, bool compute_uv=True) -> (Tensor U, Tensor S, Tensor V)
  python_module: linalg
  use_c10_dispatcher: full
  variants: function

- func: linalg_cond(Tensor self, Scalar? p=None) -> Tensor
  python_module: linalg
  variants: function
  dispatch:
    Math: linalg_cond

- func: linalg_cond.out(Tensor self, Scalar? p=None, *, Tensor(a!) out) -> Tensor(a!)
  use_c10_dispatcher: hacky_wrapper_for_legacy_signatures
  python_module: linalg
  variants: function
  dispatch:
    Math: linalg_cond_out

- func: linalg_cond.p_str(Tensor self, str p) -> Tensor
  python_module: linalg
  variants: function
  dispatch:
    Math: linalg_cond

- func: linalg_cond.p_str_out(Tensor self, str p, *, Tensor(a!) out) -> Tensor(a!)
  use_c10_dispatcher: hacky_wrapper_for_legacy_signatures
  python_module: linalg
  variants: function
  dispatch:
    Math: linalg_cond_out

- func: _linalg_solve_out_helper_(Tensor(a!) self, Tensor(b!) other, Tensor(c!) infos) -> Tensor(a!)
  use_c10_dispatcher: full
  variants: function
  dispatch:
    CPU: _linalg_solve_out_helper_cpu
    CUDA: _linalg_solve_out_helper_cuda

- func: linalg_solve(Tensor input, Tensor other) -> Tensor
  python_module: linalg
  use_c10_dispatcher: full
  variants: function
  dispatch:
    DefaultBackend: linalg_solve

- func: linalg_solve.out(Tensor input, Tensor other, *, Tensor(a!) out) -> Tensor(a!)
  python_module: linalg
  use_c10_dispatcher: hacky_wrapper_for_legacy_signatures
  dispatch:
    DefaultBackend: linalg_solve_out

- func: linalg_tensorinv(Tensor self, int ind=2) -> Tensor
  use_c10_dispatcher: hacky_wrapper_for_legacy_signatures
  python_module: linalg
  variants: function
  dispatch:
    Math: linalg_tensorinv

- func: linalg_tensorinv.out(Tensor self, int ind=2, *, Tensor(a!) out) -> Tensor(a!)
  use_c10_dispatcher: hacky_wrapper_for_legacy_signatures
  python_module: linalg
  variants: function
  dispatch:
    Math: linalg_tensorinv_out

- func: linalg_tensorsolve(Tensor self, Tensor other, int[]? dims=None) -> Tensor
  python_module: linalg
  variants: function
  dispatch:
    Math: linalg_tensorsolve

- func: linalg_tensorsolve.out(Tensor self, Tensor other, int[]? dims=None, *, Tensor(a!) out) -> Tensor(a!)
  use_c10_dispatcher: hacky_wrapper_for_legacy_signatures
  python_module: linalg
  variants: function
  dispatch:
    Math: linalg_tensorsolve_out

- func: linalg_qr(Tensor self, str mode='reduced') -> (Tensor Q, Tensor R)
  python_module: linalg
  use_c10_dispatcher: full
  variants: function
  dispatch:
    DefaultBackend: linalg_qr

- func: linalg_qr.out(Tensor self, str mode='reduced', *, Tensor(a!) Q, Tensor(b!) R) -> (Tensor(a!) Q, Tensor(b!) R)
  use_c10_dispatcher: hacky_wrapper_for_legacy_signatures
  python_module: linalg
  variants: function
  dispatch:
    DefaultBackend: linalg_qr_out

- func: _linalg_qr_helper(Tensor self, str mode) -> (Tensor, Tensor)
  use_c10_dispatcher: full
  variants: function
  dispatch:
    CPU: _linalg_qr_helper_cpu
    CUDA: _linalg_qr_helper_cuda

- func: linalg_matrix_rank(Tensor self, float? tol=None, bool hermitian=False) -> Tensor
  python_module: linalg
  variants: function
  dispatch:
    Math: linalg_matrix_rank

- func: linalg_matrix_rank.out(Tensor self, float? tol=None, bool hermitian=False, *, Tensor(a!) out) -> Tensor(a!)
  use_c10_dispatcher: hacky_wrapper_for_legacy_signatures
  python_module: linalg
  variants: function
  dispatch:
    Math: linalg_matrix_rank_out

## Functions that are only for testing
# It is undocumented and should not be used outside of tests.
- func: _test_serialization_subcmul(Tensor self, Tensor other, Scalar alpha=1) -> Tensor

# Note: this function is only for testing.
- func: _test_optional_intlist(Tensor values, int[]? addends) -> Tensor
  python_module: nn
  dispatch:
    CPU: _test_optional_intlist

# Note: this function is only for testing.
- func: _test_optional_filled_intlist(Tensor values, int[2]? addends) -> Tensor
  python_module: nn
  dispatch:
    CPU: _test_optional_intlist

# Note: this function is only for testing.
- func: _test_optional_floatlist(Tensor values, float[]? addends) -> Tensor
  python_module: nn
  dispatch:
    CPU: _test_optional_floatlist

# Note: this function is only for testing.
- func: _test_string_default(Tensor dummy, str a="\"'\\", str b='"\'\\') -> Tensor
  python_module: nn

# Note: this function is only for testing.
- func: _test_ambiguous_defaults.a(Tensor dummy, int a=1, int b=1) -> Tensor
  use_c10_dispatcher: full
  python_module: nn

# Note: this function is only for testing.
- func: _test_ambiguous_defaults.b(Tensor dummy, int a=2, str b="2") -> Tensor
  cpp_no_default_args: ['a', 'b']
  use_c10_dispatcher: full
  python_module: nn<|MERGE_RESOLUTION|>--- conflicted
+++ resolved
@@ -1391,42 +1391,22 @@
     CPU, CUDA: div_out
     SparseCPU, SparseCUDA: div_out_sparse_zerodim
 
-<<<<<<< HEAD
-- func: div.Tensor_mode(Tensor self, Tensor other, str rounding_mode) -> Tensor
-=======
 - func: div.Tensor_mode(Tensor self, Tensor other, *, str rounding_mode) -> Tensor
->>>>>>> 9faa29f0
   use_c10_dispatcher: full
   variants: function, method
   dispatch:
     CPU, CUDA: div
-<<<<<<< HEAD
-    SparseCPU, SparseCUDA: div_sparse
-
-- func: div_.Tensor_mode(Tensor(a!) self, Tensor other, str rounding_mode) -> Tensor(a!)
-=======
 
 - func: div_.Tensor_mode(Tensor(a!) self, Tensor other, *, str rounding_mode) -> Tensor(a!)
->>>>>>> 9faa29f0
   use_c10_dispatcher: full
   variants: method
   dispatch:
     CPU, CUDA: div_
-<<<<<<< HEAD
-    SparseCPU, SparseCUDA: div_sparse_
-
-- func: div.out_mode(Tensor self, Tensor other, str rounding_mode, *, Tensor(a!) out) -> Tensor(a!)
-  use_c10_dispatcher: full
-  dispatch:
-    CPU, CUDA: div_out
-    SparseCPU, SparseCUDA: div_out_sparse_zerodim
-=======
 
 - func: div.out_mode(Tensor self, Tensor other, *, str rounding_mode, Tensor(a!) out) -> Tensor(a!)
   use_c10_dispatcher: full
   dispatch:
     CPU, CUDA: div_out
->>>>>>> 9faa29f0
 
 # For C++ only, until we have conversion from C++ numbers to Tensor
 - func: div.Scalar(Tensor self, Scalar other) -> Tensor
@@ -1439,21 +1419,13 @@
   dispatch:
     DefaultBackend: div_
 
-<<<<<<< HEAD
-- func: div.Scalar_mode(Tensor self, Scalar other, str rounding_mode) -> Tensor
-=======
 - func: div.Scalar_mode(Tensor self, Scalar other, *, str rounding_mode) -> Tensor
->>>>>>> 9faa29f0
   use_c10_dispatcher: full
   variants: function, method
   dispatch:
     DefaultBackend: div
 
-<<<<<<< HEAD
-- func: div_.Scalar_mode(Tensor(a!) self, Scalar other, str rounding_mode) -> Tensor(a!)
-=======
 - func: div_.Scalar_mode(Tensor(a!) self, Scalar other, *, str rounding_mode) -> Tensor(a!)
->>>>>>> 9faa29f0
   use_c10_dispatcher: full
   variants: method
   dispatch:
@@ -1475,24 +1447,6 @@
 - func: divide_.Scalar(Tensor(a!) self, Scalar other) -> Tensor(a!)
   variants: method
 
-<<<<<<< HEAD
-- func: divide.Tensor_mode(Tensor self, Tensor other, str rounding_mode) -> Tensor
-  use_c10_dispatcher: full
-  variants: function, method
-
-- func: divide_.Tensor_mode(Tensor(a!) self, Tensor other, str rounding_mode) -> Tensor(a!)
-  use_c10_dispatcher: full
-  variants: method
-
-- func: divide.out_mode(Tensor self, Tensor other, str rounding_mode, *, Tensor(a!) out) -> Tensor(a!)
-  use_c10_dispatcher: hacky_wrapper_for_legacy_signatures
-
-- func: divide.Scalar_mode(Tensor self, Scalar other, str rounding_mode) -> Tensor
-  use_c10_dispatcher: full
-  variants: function, method
-
-- func: divide_.Scalar_mode(Tensor(a!) self, Scalar other, str rounding_mode) -> Tensor(a!)
-=======
 - func: divide.Tensor_mode(Tensor self, Tensor other, *, str rounding_mode) -> Tensor
   use_c10_dispatcher: full
   variants: function, method
@@ -1509,7 +1463,6 @@
   variants: function, method
 
 - func: divide_.Scalar_mode(Tensor(a!) self, Scalar other, *, str rounding_mode) -> Tensor(a!)
->>>>>>> 9faa29f0
   use_c10_dispatcher: full
   variants: method
 
