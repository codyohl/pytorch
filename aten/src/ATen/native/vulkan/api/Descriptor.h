#pragma once

#include <ATen/native/vulkan/api/Common.h>
#include <ATen/native/vulkan/api/Cache.h>
#include <c10/util/hash.h>

namespace at {
namespace native {
namespace vulkan {
namespace api {

//
// This struct defines caches of descriptor pools, and descriptor sets allocated
// from those pools, intended to minimize redundant object reconstructions or
// accelerate unavoidable memory allocations, both at the cost of extra memory
// consumption.
//
// A descriptor set is logically an array of descriptors, each of which
// references a resource (i.e. buffers and images), in turn telling the core
// executing the shader, where in GPU, or GPU-accessible system, memory the said
// resource resides.
//
// To accelerate creation of the descriptor sets, modern graphics APIs allocate
// them from a pool, more elaborately referred to as descriptor pools, which do
// need to be purged frequently _after_ none of the descriptors the pools contain
// is in use by the GPU.  Care must be taken that descriptors are not freed while
// they are in use by the pipeline, which considering the asynchronous nature of
// CPU-GPU interactions, can be anytime after the command is issued until it is
// fully executed by the GPU.
//
// As you can imagine, it is possible to have multiple descriptor pools, each of
// which is configured to house different types of descriptor sets with different
// allocation strategies. These descriptor pools themselves are fairly stable
// objects in that they theymself should not be created and destroyed frequently.
// That is the reason why we store them in a cache, which according to our usage
// of the term 'cache' in this implementatoin, is reserved for objects that are
// created infrequently and stabilize to a manageable number quickly over the
// lifetime of the program.
//
// Descriptor sets though, on the other hand, are allocated from pools which
// indeed does mean that the pools must be purged on a regular basis or else
// they will run out of free items.  Again, this is in line with our usage of
// the term 'pool' in this implementation which we use to refer to a container
// of objects that is allocated out of and is required to be frequently purged.
//
// It is important to point out that for performance reasons, we intentionally
// do not free the descriptor sets individually, and instead opt to purge the
// pool in its totality, even though Vulkan supports the former usage pattern
// as well.  This behavior is by design.
//

struct Descriptor final {
  //
  // Pool
  //

  struct Pool final {
    /*
      Descriptor
    */

    struct Descriptor final {
      uint32_t capacity;
      c10::SmallVector<VkDescriptorPoolSize, 16u> sizes;
    };

    static const Descriptor kDefault;

    /*
      Factory
    */

    class Factory final {
     public:
      explicit Factory(const GPU& gpu);

      typedef Pool::Descriptor Descriptor;
      typedef VK_DELETER(DescriptorPool) Deleter;
      typedef Handle<VkDescriptorPool, Deleter> Handle;

      struct Hasher {
        size_t operator()(const Descriptor& descriptor) const;
      };

      Handle operator()(const Descriptor& descriptor) const;

     private:
      VkDevice device_;
    };

    /*
      Cache
    */

    typedef api::Cache<Factory> Cache;
    Cache cache;

    explicit Pool(const VkDevice device)
      : cache(Factory(device)) {
    }

<<<<<<< HEAD
    explicit Pool(const GPU& gpu);
=======
    static void purge(VkDevice device, VkDescriptorPool descriptor_pool);
>>>>>>> 317631b6
  } pool;

  /*
    Factory
  */

  class Factory final {
   public:
    Factory(VkDevice device, VkDescriptorPool descriptor_pool);

    VkDescriptorSet allocate(VkDescriptorSetLayout descriptor_set_layout);
    void purge();

   private:
    VkDevice device_;
    VkDescriptorPool descriptor_pool_;
  } factory;

<<<<<<< HEAD
  explicit Descriptor(const GPU& gpu)
    : pool(gpu),
      set(device, pool.primary) {
=======
  explicit Descriptor(const VkDevice device)
    : pool(device),
      factory(device, pool.cache.retrieve(Pool::kDefault)) {
>>>>>>> 317631b6
  }
};

//
// Impl
//

inline bool operator==(
    const Descriptor::Pool::Descriptor& _1,
    const Descriptor::Pool::Descriptor& _2) {
  return (_1.capacity == _2.capacity) &&
         (_1.sizes == _2.sizes);
}

inline size_t Descriptor::Pool::Factory::Hasher::operator()(
    const Descriptor& descriptor) const {
  size_t hash = c10::get_hash(descriptor.capacity);

  for (const VkDescriptorPoolSize& descriptor_pool_size : descriptor.sizes) {
    hash = c10::hash_combine(
        hash,
        c10::get_hash(
            descriptor_pool_size.type,
            descriptor_pool_size.descriptorCount));
  }

  return hash;
}

} // namespace api
} // namespace vulkan
} // namespace native
} // namespace at

inline bool operator==(
    const VkDescriptorPoolSize& descriptor_pool_size_1,
    const VkDescriptorPoolSize& descriptor_pool_size_2) {
  return (descriptor_pool_size_1.type == descriptor_pool_size_2.type) &&
         (descriptor_pool_size_1.descriptorCount == descriptor_pool_size_2.descriptorCount);
}<|MERGE_RESOLUTION|>--- conflicted
+++ resolved
@@ -95,15 +95,11 @@
     typedef api::Cache<Factory> Cache;
     Cache cache;
 
-    explicit Pool(const VkDevice device)
-      : cache(Factory(device)) {
+    explicit Pool(const GPU& gpu)
+      : cache(Factory(gpu)) {
     }
 
-<<<<<<< HEAD
-    explicit Pool(const GPU& gpu);
-=======
     static void purge(VkDevice device, VkDescriptorPool descriptor_pool);
->>>>>>> 317631b6
   } pool;
 
   /*
@@ -122,15 +118,9 @@
     VkDescriptorPool descriptor_pool_;
   } factory;
 
-<<<<<<< HEAD
   explicit Descriptor(const GPU& gpu)
     : pool(gpu),
-      set(device, pool.primary) {
-=======
-  explicit Descriptor(const VkDevice device)
-    : pool(device),
-      factory(device, pool.cache.retrieve(Pool::kDefault)) {
->>>>>>> 317631b6
+      factory(gpu.device, pool.cache.retrieve(Pool::kDefault)) {
   }
 };
 
