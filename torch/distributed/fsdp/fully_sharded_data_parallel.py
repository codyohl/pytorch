--- conflicted
+++ resolved
@@ -1034,13 +1034,9 @@
         # The following attributes are owned by the root FSDP instance and
         # shared with non-root FSDP instances
         self._streams: Dict[str, torch.cuda.Stream] = {}
-<<<<<<< HEAD
         self._free_events: Deque[torch.cuda.Event] = collections.deque()
-        self._exec_order_data = _ExecOrderData()
-=======
         self._debug_level = dist.get_debug_level()
         self._exec_order_data = _ExecOrderData(self._debug_level)
->>>>>>> 85de9d8a
         self._handles_prefetched: Dict[Tuple[FlatParamHandle, ...], bool] = {}
         # Used for `BACKWARD_POST` prefetching
         self._need_pre_backward_unshard: Dict[Tuple[FlatParamHandle, ...], bool] = {}
