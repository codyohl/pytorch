--- conflicted
+++ resolved
@@ -10,10 +10,6 @@
     get_split_size,
     get_chunked_dim_size,
 )
-<<<<<<< HEAD
-from typing import List, cast
-=======
->>>>>>> 0b2f68ea
 
 
 def sharded_linear(types, args, kwargs, pg):
@@ -88,30 +84,18 @@
     if not isinstance(weight, ShardedTensor):
         raise TypeError("weight needs to be ShardedTensor")
     if len(input.size()) < 2:
-<<<<<<< HEAD
-        raise ValueError('Input needs to have at least 2 dims')
-    weight_size = cast(torch.Size, weight.size())
-    if len(weight_size) != 2:
-        raise ValueError('Weight needs to have exactly 2 dims')
-=======
         raise ValueError("Input needs to have at least 2 dims")
     weight_size = cast(torch.Size, weight.size())
     if len(weight_size) != 2:
         raise ValueError("Weight needs to have exactly 2 dims")
->>>>>>> 0b2f68ea
     if len(bias.size()) != 1:
         raise ValueError("Bias needs to have exactly 1 dim")
 
     if input.size()[-1] != weight_size[1]:
         raise ValueError(
-<<<<<<< HEAD
-            f'Input dim: {input.size()[1]} does not match '
-            f'appropriate weight dim: {weight_size[1]}')
-=======
             f"Input dim: {input.size()[1]} does not match "
             f"appropriate weight dim: {weight_size[1]}"
         )
->>>>>>> 0b2f68ea
     if not isinstance(weight._sharding_spec, ChunkShardingSpec):
         raise ValueError("Only ChunkShardingSpec supported for ShardedTensor ops!")
     if len(weight.local_shards()) != 1:
